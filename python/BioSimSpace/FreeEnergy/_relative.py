--- conflicted
+++ resolved
@@ -1027,32 +1027,6 @@
         if not _os.path.isdir(work_dir):
             raise ValueError("'work_dir' doesn't exist!")
 
-<<<<<<< HEAD
-        # Create the command.
-        command = "%s mbar -i %s/lambda_*/simfile.dat* -o %s/mbar.txt --overlap --subsampling" % (_analyse_freenrg, work_dir, work_dir)
-
-        # Run the first command.
-        proc = _subprocess.run(_shlex.split(command), shell=False,
-            stdout=_subprocess.PIPE, stderr=_subprocess.PIPE)
-        if proc.returncode != 0:
-            raise _AnalysisError("SOMD free-energy analysis failed!")
-
-        # Re-run without subsampling if the subsampling has resulted in less than 50 samples.
-        with open("%s/mbar.txt" % work_dir) as file:
-            for line in file:
-                if "#WARNING SUBSAMPLING ENERGIES RESULTED IN LESS THAN 50 SAMPLES" in line:
-                    _warnings.warn("Subsampling resulted in less than 50 samples, "
-                                  f"re-running without subsampling for '{work_dir}'")
-                    command = "%s mbar -i %s/lambda_*/simfile.dat* -o %s/mbar.txt --overlap" % (_analyse_freenrg, work_dir, work_dir)
-                    proc = _subprocess.run(_shlex.split(command), shell=False,
-                        stdout=_subprocess.PIPE, stderr=_subprocess.PIPE)
-                    if proc.returncode != 0:
-                        raise _AnalysisError("SOMD free-energy analysis failed!")
-                    break
-
-        # Initialise list to hold the data.
-        data = []
-=======
         if estimator not in ['MBAR', 'TI']:
             raise ValueError("'estimator' must be either 'MBAR' or 'TI'.")
 
@@ -1172,7 +1146,6 @@
                                 (total_error * _Units.Energy.kt).kcal_per_mol()))
 
             return (data, None)
->>>>>>> 7ff6e2da
 
     @staticmethod
     def _analyse_somd(work_dir=None, estimator=None, method="alchemlyb"):
@@ -1257,7 +1230,7 @@
         elif method == "native":
 
             # Create the command.
-            command = "%s mbar -i %s/lambda_*/simfile.dat -o %s/mbar.txt --overlap --subsampling" % (_analyse_freenrg, work_dir, work_dir)
+            command = "%s mbar -i %s/lambda_*/simfile.dat* -o %s/mbar.txt --overlap --subsampling" % (_analyse_freenrg, work_dir, work_dir)
 
             # Run the first command.
             proc = _subprocess.run(_shlex.split(command), shell=False,
@@ -1271,7 +1244,7 @@
                     if "#WARNING SUBSAMPLING ENERGIES RESULTED IN LESS THAN 50 SAMPLES" in line:
                         _warnings.warn("Subsampling resulted in less than 50 samples, "
                                     f"re-running without subsampling for '{work_dir}'")
-                        command = "%s mbar -i %s/lambda_*/simfile.dat -o %s/mbar.txt --overlap" % (_analyse_freenrg, work_dir, work_dir)
+                        command = "%s mbar -i %s/lambda_*/simfile.dat* -o %s/mbar.txt --overlap" % (_analyse_freenrg, work_dir, work_dir)
                         proc = _subprocess.run(_shlex.split(command), shell=False,
                             stdout=_subprocess.PIPE, stderr=_subprocess.PIPE)
                         if proc.returncode != 0:
