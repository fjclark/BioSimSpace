######################################################################
# BioSimSpace: Making biomolecular simulation a breeze!
#
# Copyright: 2017-2023
#
# Authors: Lester Hedges <lester.hedges@gmail.com>
#
# BioSimSpace is free software: you can redistribute it and/or modify
# it under the terms of the GNU General Public License as published by
# the Free Software Foundation, either version 3 of the License, or
# (at your option) any later version.
#
# BioSimSpace is distributed in the hope that it will be useful,
# but WITHOUT ANY WARRANTY; without even the implied warranty of
# MERCHANTABILITY or FITNESS FOR A PARTICULAR PURPOSE. See the
# GNU General Public License for more details.
#
# You should have received a copy of the GNU General Public License
# along with BioSimSpace. If not, see <http://www.gnu.org/licenses/>.
#####################################################################

"""
Functionality for selecting receptor-ligand restraints from unrestrained
simulations.
"""

__author__ = "Finlay Clark"
__email__ = "finlay.clark@ed.ac.uk"

__all__ = ["RestraintSearch"]

<<<<<<< HEAD
try:
    from MDRestraintsGenerator import search as _search
    from MDRestraintsGenerator.restraints import FindBoreschRestraint as _FindBoreschRestraint
    is_MDRestraintsGenerator = True
except:
    print('Please install MDRestraintsGenerator for analysis using it.')
    is_MDRestraintsGenerator = False

from MDAnalysis.analysis.distances import dist as _dist
from MDAnalysis.lib.distances import calc_angles as _calc_angles
from MDAnalysis.lib.distances import calc_dihedrals as _calc_dihedrals
from scipy.stats import circmean as _circmean
=======
import numpy as _np
import os as _os
import sys as _sys
import tempfile as _tempfile
import warnings as _warnings

from numpy.linalg import norm as _norm
>>>>>>> d8ac3cdd
import matplotlib.pyplot as _plt
import MDAnalysis as _mda 
import numpy as _np
import os as _os
import sys as _sys
import tempfile as _tempfile
import warnings as _warnings

<<<<<<< HEAD
from Sire.Base import getBinDir as _getBinDir
from Sire.Base import getShareDir as _getShareDir
from Sire.Units import k_boltz as _k_boltz # kcal / (mol K)
=======
from sire.legacy.Base import getBinDir as _getBinDir
from sire.legacy.Base import getShareDir as _getShareDir
>>>>>>> d8ac3cdd

from .._Exceptions import AnalysisError as _AnalysisError
from .._Exceptions import MissingSoftwareError as _MissingSoftwareError
from ..MD._md import _find_md_engines
from ._restraint import Restraint as _Restraint
from .._SireWrappers import System as _System
from ..Trajectory._trajectory import Trajectory as _Trajectory
from ..Types import Length as _Length
from ..Types import Temperature as _Temperature
<<<<<<< HEAD
=======
from ..Types import Length as _Length
from .. import Units as _Units
from ..Units.Length import angstrom as _angstrom
from ..Units.Angle import radian as _radian
>>>>>>> d8ac3cdd
from ..Units.Angle import degree as _degree
from ..Units.Angle import radian as _radian
from ..Units.Energy import kcal_per_mol as _kcal_per_mol
<<<<<<< HEAD
from ..Units.Length import angstrom as _angstrom
from .. import _gmx_exe
from .. import _is_notebook
from .. import Process as _Process
from .. import Protocol as _Protocol
from .. import Units as _Units

if _is_notebook:
    from tqdm.notebook import tqdm as _tqdm 
else:
    from tqdm import tqdm as _tqdm
=======
from .._Utils import _try_import, _have_imported
from .... import _isVerbose

from ..MD._md import _find_md_engines

if _is_notebook:
    from IPython.display import FileLink as _FileLink


_mda = _try_import("MDAnalysis")

if _have_imported(_mda):
    from MDAnalysis.analysis.distances import dist as _dist
    from MDAnalysis.lib.distances import calc_dihedrals as _calc_dihedrals


_MDRestraintsGenerator = _try_import(
    "MDRestraintsGenerator",
    install_command="pip install MDRestraintsGenerator",
)
if _have_imported(_MDRestraintsGenerator):
    from MDRestraintsGenerator import search as _search
    from MDRestraintsGenerator.restraints import (
        FindBoreschRestraint as _FindBoreschRestraint,
    )

from ._restraint import Restraint as _Restraint
>>>>>>> d8ac3cdd

# Check that the analyse_freenrg script exists.
if _sys.platform != "win32":
    _analyse_freenrg = _os.path.join(_getBinDir(), "analyse_freenrg")
else:
    _analyse_freenrg = _os.path.join(
        _os.path.normpath(_getShareDir()), "scripts", "analyse_freenrg.py"
    )
if not _os.path.isfile(_analyse_freenrg):
    raise _MissingSoftwareError(
        "Cannot find free energy analysis script in expected location: '%s'"
        % _analyse_freenrg
    )
if _sys.platform == "win32":
    _analyse_freenrg = "%s %s" % (
        _os.path.join(_os.path.normpath(_getBinDir()), "sire_python.exe"),
        _analyse_freenrg,
    )


class RestraintSearch:
    """Class for running unrestrained simulations from which receptor-ligand
    restraints are selected.
    """

    # Create a list of supported molecular dynamics engines.
<<<<<<< HEAD
    _engines = ["GROMACS", "SOMD"] 
=======
    _engines = [
        "GROMACS",
    ]  # TODO: "AMBER", "SOMD"

    def __init__(
        self,
        system,
        protocol=None,
        work_dir=None,
        engine=None,
        gpu_support=False,
        ignore_warnings=False,
        show_errors=True,
        extra_options=None,
        extra_lines=None,
        property_map={},
        **kwargs,
    ):
        """
        Constructor.
>>>>>>> d8ac3cdd

        Parameters
        ----------

        system : :class:`System <BioSimSpace._SireWrappers.System>`
            The molecular system for the ABFE simulation. This must contain
            a single decoupled molecule and is assumed to have already
            been equilibrated.

        protocol : :class:`Protocol.Production <BioSimSpace.Protocol.Production>`, \
            The simulation production protocol.

        work_dir : str
            The working directory for the ABFE restraint generation
            simulation.

        engine : str
            The molecular dynamics engine used to run the simulation. Available
            options are "AMBER", "GROMACS", or "SOMD". If this argument is omitted
            then BioSimSpace will choose an appropriate engine for you.

        gpu_support : bool
            Whether the engine must have GPU support.

        ignore_warnings : bool
            Whether to ignore warnings when generating the binary run file.
            This option is specific to GROMACS and will be ignored when a
            different molecular dynamics engine is chosen.

        show_errors : bool
            Whether to show warning/error messages when generating the binary
            run file. This option is specific to GROMACS and will be ignored
            when a different molecular dynamics engine is chosen.

        extra_options : dict
            A dictionary containing extra options. Overrides the ones generated from the protocol.

        extra_lines : list
            A list of extra lines to be put at the end of the script.

        property_map : dict
            A dictionary that maps system "properties" to their user defined
            values. This allows the user to refer to properties with their
            own naming scheme, e.g. { "charge" : "my-charge" }

        kwargs :
            Keyword arguments to be passed to the BSS.Process.
        """

        # Validate the input.
        if not _have_imported(_mda):
            raise _MissingSoftwareError(
                "Cannot perform a RestraintSearch because MDAnalysis is "
                "not installed!"
            )

        if not isinstance(system, _System):
            raise TypeError(
                "'system' must be of type 'BioSimSpace._SireWrappers.System'"
            )
        else:
            # Store a copy of solvated system.
            self._system = system.copy()

        if protocol is not None:
            if isinstance(protocol, _Protocol.Production):
                self._protocol = protocol
            else:
                raise TypeError(
                    "'protocol' must be of type 'BioSimSpace.Protocol.Production'"
                )
        else:
            self._protocol = _Protocol.Production()

        if extra_options is None:
            self._extra_options = {}
        elif not isinstance(extra_options, dict):
            raise ValueError("'extra_options' should be a dict.")
        else:
            self._extra_options = extra_options

        if extra_lines is None:
            self._extra_lines = []
        elif not isinstance(extra_lines, list):
            raise ValueError("'extra_lines' should be a list.")
        else:
            self._extra_lines = extra_lines

        # Create a temporary working directory and store the directory name.
        if work_dir is None:
            self._tmp_dir = _tempfile.TemporaryDirectory()
            self._work_dir = self._tmp_dir.name

        # User specified working directory.
        else:
            self._work_dir = work_dir

            # Create the directory if it doesn't already exist.
            if not _os.path.isdir(work_dir):
                _os.makedirs(work_dir, exist_ok=True)

        # There must be a single molecule to be decoupled (or annihilated).
        if system.nDecoupledMolecules() != 1:
            raise ValueError(
                "The system must contain a single molecule to be decoupled! "
                "Use the 'BioSimSpace.Align.Decouple' function to mark a molecule"
                " to be decoupled."
            )

        # Validate the user specified molecular dynamics engine.
        self._exe = None
        if engine is not None:
            if not isinstance(engine, str):
                raise TypeError("'engine' must be of type 'str'.")

            # Strip whitespace from engine and convert to upper case.
            engine = engine.replace(" ", "").upper()

            # Check that the engine is supported.
            if engine not in self._engines:
                raise ValueError(
                    "Unsupported molecular dynamics engine '%s'. "
                    "Supported engines are: %r." % ", ".join(self._engines)
                )

            # Make sure GROMACS is installed if GROMACS engine is selected.
            if engine == "GROMACS":
                if _gmx_exe is None:
                    raise _MissingSoftwareError(
                        "Cannot use GROMACS engine as GROMACS is not installed!"
                    )
                self._exe = _gmx_exe

            elif engine == "AMBER":
                # Find a molecular dynamics engine and executable.
                engines, exes = _find_md_engines(system, protocol, engine, gpu_support)
                if not exes:
                    raise _MissingSoftwareError(
                        "Cannot use AMBER engine as AMBER is not installed!"
                    )
                elif len(exes) > 1:
                    _warnings.warn(
                        f"Multiple AMBER engines were found. Proceeding with {exes[0]}..."
                    )
                self._exe = exes[0]

        else:
            # Use SOMD as a default.
            engine = "SOMD"

        # Set the engine.
        self._engine = engine

        if not isinstance(ignore_warnings, bool):
            raise ValueError("'ignore_warnings' must be of type 'bool'.")
        self._ignore_warnings = ignore_warnings

        if not isinstance(show_errors, bool):
            raise ValueError("'show_errors' must be of type 'bool'.")
        self._show_errors = show_errors

        # Check that the map is valid.
        if not isinstance(property_map, dict):
            raise TypeError("'property_map' must be of type 'dict'.")
        self._property_map = property_map

        # Create fake instance methods for 'analyse'. These
        # pass instance data through to the staticmethod versions.
        self.analyse = self._analyse

        # Initialise the process.
        self._initialise_process(self._system, gpu_support, **kwargs)

    def start(self):
        """Start the simulation."""
        self._process.start()

    def wait(self):
        """Wait for the simulation to finish."""
        self._process.wait()

    def kill(self):
        """Kill the process."""
        self._process.kill()

    def isRunning(self):
        """Check if the process is running."""
        return self._process.isRunning()

    def workDir(self):
        """
        Return the working directory.

        Returns
        -------

        work_dir : str
            The path of the working directory.
        """
        return self._work_dir

<<<<<<< HEAD
    def _analyse(self, rest_type='Boresch',
                method='MDRestraintsGenerator',
                append_to_lig_selection="",
                recept_selection_str='protein and name CA C N',
                force_constant = None,
                cutoff=8 * _angstrom, 
                restraint_idx=0,
                block='AUTO'):
        """Analyse trajectory and select restraints which best mimic strongest
           receptor-ligand interactions.

            Parameters
            ----------

            rest_type: str
                The type of restraints to select (currently only Boresch is available).
                Default is 'Boresch'.

            method: str
                The method to use to derive the restraints. 'BSS' or 'MDRestraintsGenerator'. 
                BSS uses the native BioSimSpace derivation.

            append_to_lig_selection: str
                Appends the supplied string to the default atom selection which chooses
                the atoms in the ligand to consider as potential anchor points. The default
                atom selection is f'resname {ligand_resname} and not name H*'. Uses the
                mdanalysis atom selection language. For example, 'not name O*' will result
                in an atom selection of f'resname {ligand_resname} and not name H* and not
                name O*'.

            recept_selection_str: str
                The selection string for the atoms in the receptor to consider
                as potential anchor points. The default atom selection is
                'protein and name CA C N'. Uses the mdanalysis atom selection
                language.

            force_constant: BioSimSpace.Types.Energy / BioSimSpace.Types.Area
                The force constant to use for all restraints. For angles, the units of
                area will be converted to A-2 and exchanged for rad-2. If None, 
                the default force constants are used, which are 10 kcal mol-1 A-2 [rad-2] when 
                method == "MDRestraintsGenerator", or fit to fluctuations observed during
                the simulation is method == "BSS".

           cutoff: BioSimSpace.Types.Length
               The greatest distance between ligand and receptor anchor atoms.
               Only affects behaviour when method == "BSS" Receptor anchors 
               further than cutoff Angstroms from the closest ligand anchors will not 
               be included in the search for potential anchor points.

            restraint_idx: int
                The index of the restraint from a list of candidate restraints ordered by
                suitability. restraint_idx != 0 is only valid if method == 'BSS'.

            block : bool
                Whether to block until the process has finished running.

            Returns
            -------

            restraint : :class:`Restraint <BioSimSpace.Sandpit.Exscientia.FreeEnergy.Restraint>`
                The restraints of `rest_type` which best mimic the strongest receptor-ligand
                interactions.
            """
=======
    def _analyse(
        self,
        restraint_type="Boresch",
        method="MDRestraintsGenerator",
        append_to_ligand_selection="",
        receptor_selection_str="protein and name CA C N",
        cutoff=10 * _angstrom,  # In Angstrom
        block="AUTO",
    ):
        """
        Analyse trajectory and select restraints which best mimic strongest
        receptor-ligand interactions.

           Parameters
           ----------

           restraint_type : str
               The type of restraints to select (currently only Boresch is available).
               Default is 'Boresch'.

           method : str
               The method to use to derive the restraints. Currently only 'MDRestraintsGenerator'
               is supported.

           append_to_ligand_selection : str
               Appends the supplied string to the default atom selection which chooses
               the atoms in the ligand to consider as potential anchor points. The default
               atom selection is f'resname {ligand_resname} and not name H*'. Uses the
               mdanalysis atom selection language. For example, 'not name O*' will result
               in an atom selection of f'resname {ligand_resname} and not name H* and not
               name O*'. The f'{ligand_resname}' comes from the residue name of the
               decoupled molecule.

           receptor_selection_str : str
               The selection string for the atoms in the receptor to consider
               as potential anchor points. The default atom selection is
               'protein and name CA C N'. Uses the mdanalysis atom selection
               language.

           cutoff : BioSimSpace.Types.Length
               The greatest distance between ligand and receptor anchor atoms, in
               Angstrom. Receptor anchors further than cutoff Angstroms from the closest
               ligand anchors will not be included in the search for potential anchor points.

           block : bool
               Whether to block until the process has finished running.

           Returns
           -------

           restraint : :class:`Restraint <BioSimSpace.Sandpit.Exscientia.FreeEnergy.Restraint>`
               The restraints of `restraint_type` which best mimic the strongest receptor-ligand
               interactions.
        """
>>>>>>> d8ac3cdd
        # Wait for the process to finish.
        if block is True or block == "AUTO":
            self.wait()

        # Return the result of calling the staticmethod, passing in the working
        # directory of this object.
<<<<<<< HEAD
        return RestraintSearch.analyse(self._work_dir, self._system,
                self._process.getTrajectory(),
                self._protocol.getTemperature(),
                rest_type=rest_type,
                method=method,
                append_to_lig_selection=append_to_lig_selection,
                recept_selection_str=recept_selection_str,
                cutoff=cutoff,
                force_constant=force_constant,
                restraint_idx=restraint_idx)
=======
        return RestraintSearch.analyse(
            self._work_dir,
            self._system,
            self._process.getTrajectory(),
            self._protocol.getTemperature(),
            restraint_type=restraint_type,
            method=method,
            append_to_ligand_selection=append_to_ligand_selection,
            receptor_selection_str=receptor_selection_str,
            cutoff=cutoff,
        )
>>>>>>> d8ac3cdd

    def _initialise_process(self, system, gpu_support, **kwargs):
        """
        Internal helper function to initialise the process.

        Parameters
        ----------

        system : :class:`System <BioSimSpace._SireWrappers.System>`
            The molecular system.

        gpu_support : bool
            Whether the engine must have GPU support.

        kwargs :
            Keyword arguments to be passed to the BSS.Process.
        """

        # Convert to an appropriate AMBER topology. (Required by SOMD for its
        # FEP setup.)
        if self._engine == "SOMD":
            system._set_water_topology("AMBER", property_map=self._property_map)

        # Setup all of the simulation processes.

        # SOMD.
        if self._engine == "SOMD":
            # Check for GPU support.
            if "CUDA_VISIBLE_DEVICES" in _os.environ:
                platform = "CUDA"
            else:
                if gpu_support:
                    raise ValueError("gpu_support cannot be True if CUDA_VISIBLE_DEVICES is not set.")
                platform = "CPU"

            self._process = _Process.Somd(
                system,
                self._protocol,
                platform=platform,
                work_dir=self._work_dir,
                property_map=self._property_map,
                extra_options=self._extra_options,
                extra_lines=self._extra_lines,
                **kwargs,
            )

        # GROMACS.
        elif self._engine == "GROMACS":
            self._process = _Process.Gromacs(
                system,
                self._protocol,
                work_dir=self._work_dir,
                ignore_warnings=self._ignore_warnings,
                show_errors=self._show_errors,
                extra_options=self._extra_options,
                extra_lines=self._extra_lines,
                **kwargs,
            )
            if gpu_support:
                self._process.setArg("-update", "gpu")

        # AMBER.
        elif self._engine == "AMBER":
            self._process = _Process.Amber(
                system,
                self._protocol,
                exe=self._exe,
                work_dir=self._work_dir,
                extra_options=self._extra_options,
                extra_lines=self._extra_lines,
                **kwargs,
            )

    @staticmethod
<<<<<<< HEAD
    def analyse(work_dir, system, traj, temperature, rest_type='Boresch',
                method='MDRestraintsGenerator',
                append_to_lig_selection="",
                recept_selection_str='protein and name CA C N',
                force_constant=None,
                cutoff=8 * _angstrom,
                restraint_idx=0): 
        """Analyse existing trajectory from a simulation working directory and
=======
    def analyse(
        work_dir,
        system,
        traj,
        temperature,
        restraint_type="Boresch",
        method="MDRestraintsGenerator",
        append_to_ligand_selection="",
        receptor_selection_str="protein and name CA C N",
        cutoff=10 * _angstrom,
    ):
        """
        Analyse existing trajectory from a simulation working directory and
>>>>>>> d8ac3cdd
        select restraints which best mimic the strongest receptor-ligand
        interactions.

           Parameters
           ----------

           work_dir : str
               The working directory for the simulation.

           system : :class:`System <BioSimSpace._SireWrappers.System>`
               The molecular system for the ABFE restraint calculation. This
               must contain a single decoupled molecule and is assumed to have
               already been equilibrated.

           traj : :class:`System <BioSimSpace.Trajectory._trajectory.Trajectory>`
               The trajectory for analysis.

           temperature : :class:`System <BioSimSpace.Types.Temperature>`
               The temperature of the system

           restraint_type : str
               The type of restraints to select (currently only Boresch is available).
               Default is ``Boresch``.

           method : str
                The method to use to derive the restraints. 'BSS' or 'MDRestraintsGenerator'.
                BSS uses the native BioSimSpace derivation.

           append_to_ligand_selection : str
               Appends the supplied string to the default atom selection which chooses
               the atoms in the ligand to consider as potential anchor points. The default
               atom selection is f'resname {ligand_resname} and not name H*'. Uses the
               mdanalysis atom selection language. For example, 'not name O*' will result
               in an atom selection of f'resname {ligand_resname} and not name H* and not
               name O*'.

           receptor_selection_str : str
               The selection string for the atoms in the receptor to consider
               as potential anchor points. The default atom selection is
               'protein and name CA C N'. Uses the mdanalysis atom selection
               language.

<<<<<<< HEAD
           force_constant: BioSimSpace.Types.Energy / BioSimSpace.Types.Area
               The force constant to use for all restraints. For angles, the units of
               area will be converted to A-2 and exchanged for rad-2. If None, 
               the default force constants are used, which are 10 kcal mol-1 A-2 [rad-2] when 
               method == "MDRestraintsGenerator", or fit to fluctuations observed during
               the simulation is method == "BSS".

           cutoff: BioSimSpace.Types.Length
               The greatest distance between ligand and receptor anchor atoms.
               Only affects behaviour when method == "BSS" Receptor anchors 
               further than cutoff Angstroms from the closest ligand anchors will not 
               be included in the search for potential anchor points.

            restraint_idx: int
                The index of the restraint from a list of candidate restraints ordered by
                suitability. restraint_idx != 0 is only valid if method == 'BSS'.
=======
           cutoff : BioSimSpace.Types.Length
               The greatest distance between ligand and receptor anchor atoms, in
               Angstrom. Receptor anchors further than cutoff Angstroms from the closest
               ligand anchors will not be included in the search for potential anchor points.
>>>>>>> d8ac3cdd

           Returns
           -------

           restraint : :class:`Restraint <BioSimSpace.Sandpit.Exscientia.FreeEnergy.Restraint>`
               The restraints of `restraint_type` which best mimic the strongest receptor-ligand
               interactions.
        """
        # Check all inputs

        if not isinstance(work_dir, str):
            raise TypeError(f"work_dir: {work_dir} must be of type 'str'.")
        if not _os.path.isdir(work_dir):
            raise ValueError(f"work_dir: {work_dir} doesn't exist!")

        if not isinstance(system, _System):
            raise TypeError(
                f"system {type(system)} must be of type 'BioSimSpace._SireWrappers.System'"
            )
        else:
            # Store a copy of solvated system.
            _system = system.copy()

        if not isinstance(traj, _Trajectory):
            raise TypeError(
                f"traj {type(traj)} must be of type 'BioSimSpace.Trajectory._trajectory.Trajectory'"
            )

        if not isinstance(temperature, _Temperature):
            raise ValueError(
                f"temperature {type(temperature)} must be of type 'BioSimSpace.Types.Temperature'"
            )

        if not isinstance(restraint_type, str):
            raise TypeError(
                f"restraint_type {type(restraint_type)} must be of type 'str'."
            )
        if not restraint_type.lower() == "boresch":
            raise NotImplementedError(
                "Only Boresch restraints are currently implemented"
            )

        if not isinstance(method, str):
            raise TypeError(f"method {type(method)} must be of type 'str'.")
<<<<<<< HEAD
        if not method.lower() in ['mdrestraintsgenerator', 'bss']:
            raise NotImplementedError("Deriving restraints using 'MDRestraintsGenerator'"
                                      "or 'BSS' are the only options implemented.")
                            
        if not isinstance(append_to_lig_selection, str):
            raise TypeError(f"append_to_lig_selection {type(append_to_lig_selection)} must be of type 'str'.")

        if not isinstance(recept_selection_str, str):
            raise TypeError(f"append_to_recept_selection {type(recept_selection_str)} must be of type 'str'.")
        
        if not isinstance(cutoff, _Length):
            raise TypeError(f"cutoff {type(cutoff)} must be of type 'BioSimSpace.Types.Length.'")

        if force_constant:
            dim = force_constant.dimensions()
            if dim != (0, 0, 0, 1, -1, 0, -2):
                raise ValueError("force_constant must be of type "
                                 "'BioSimSpace.Types.Energy'/'BioSimSpace.Types.Length^2'"
                                 " or NoneType")
        
=======
        if not method.lower() in ["mdrestraintsgenerator", "bss"]:
            raise NotImplementedError(
                "Deriving restraints using 'MDRestraintsGenerator'"
                "or 'BSS' are the only options implemented."
            )

        if not isinstance(append_to_ligand_selection, str):
            raise TypeError(
                f"append_to_ligand_selection {type(append_to_ligand_selection)} must be of type 'str'."
            )

        if not isinstance(receptor_selection_str, str):
            raise TypeError(
                f"append_to_recept_selection {type(receptor_selection_str)} must be of type 'str'."
            )

        if not isinstance(cutoff, _Length):
            raise TypeError(
                f"cutoff {type(cutoff)} must be of type 'BioSimSpace.Types.Length'."
            )

>>>>>>> d8ac3cdd
        # There must be a single molecule to be decoupled (or annihilated).
        if system.nDecoupledMolecules() != 1:
            raise ValueError(
                "The system must contain a single molecule to be decoupled! "
                "Use the 'BioSimSpace.Align.Decouple' function to mark a molecule"
                " to be decoupled."
            )

        # Extract restraints from simulation
        # Get mdanalysis universe object
        u = traj.getTrajectory(format="mdanalysis")

        # Find decoupled molecule and use it to create ligand selection
        decoupled_mol = _system.getDecoupledMolecules()[0]
        decoupled_resname = decoupled_mol.getResidues()[0].name()

        ligand_selection_str = f"((resname {decoupled_resname}) and (not name H*))"
        if append_to_ligand_selection:
            ligand_selection_str += " and "
            ligand_selection_str += append_to_ligand_selection

        if restraint_type.lower() == "boresch":
            return RestraintSearch._boresch_restraint(
<<<<<<< HEAD
                u, system, temperature, lig_selection_str,
                recept_selection_str, method, work_dir, 
                force_constant, cutoff,
                restraint_idx=restraint_idx)

    @staticmethod
    def _boresch_restraint(u, system, temperature, lig_selection_str,
                           recept_selection_str, method, work_dir, force_constant, 
                           cutoff, restraint_idx=0):
        """Generate the Boresch Restraint.

           Parameters
           ----------
=======
                u,
                system,
                temperature,
                ligand_selection_str,
                receptor_selection_str,
                method,
                work_dir,
                cutoff,
            )

    @staticmethod
    def _boresch_restraint(
        u,
        system,
        temperature,
        ligand_selection_str,
        receptor_selection_str,
        method,
        work_dir,
        cutoff,
    ):
        """
        Generate the Boresch Restraint.
>>>>>>> d8ac3cdd

        Parameters
        ----------

        u : MDAnalysis.Universe
            The trajectory for the ABFE restraint calculation as a
            MDAnalysis.Universe object.

        system : :class:`System <BioSimSpace._SireWrappers.System>`
            The molecular system for the ABFE restraint calculation. This
            must contain a single decoupled molecule and is assumed to have
            already been equilibrated.

        temperature : :class:`System <BioSimSpace.Types.Temperature>`
            The temperature of the system

        ligand_selection_str : str
            The selection string for the atoms in the ligand to consider
            as potential anchor points.

        receptor_selection_str : str
            The selection string for the atoms in the receptor to consider
            as potential anchor points. Uses the mdanalysis atom selection
            language.

        method : str
            The method to use to derive the restraints. 'BSS' or 'MDRestraintsGenerator'.
            BSS uses the native BioSimSpace derivation.

<<<<<<< HEAD
           force_constant: BioSimSpace.Types.Energy / BioSimSpace.Types.Area
               The force constant to use for all restraints. For angles, the units of
               area will be converted to A-2 and exchanged for rad-2. If None, 
               the default force constants are used, which are 10 kcal mol-1 A-2 [rad-2] when 
               method == "MDRestraintsGenerator", or fit to fluctuations observed during
               the simulation is method == "BSS".

           cutoff: BioSimSpace.Types.Length
               The greatest distance between ligand and receptor anchor atoms.
               Only affects behaviour when method == "BSS" Receptor anchors 
               further than cutoff Angstroms from the closest ligand anchors will not 
               be included in the search for potential anchor points.

            restraint_idx: int
                The index of the restraint from a list of candidate restraints ordered by
                suitability. restraint_idx != 0 is only valid if method == 'BSS'.
=======
        work_dir : str
            The working directory for the simulation.
>>>>>>> d8ac3cdd

        cutoff : BioSimSpace.Types.Length
            The greatest distance between ligand and receptor anchor atoms, in
            Angstrom. Receptor anchors further than cutoff Angstroms from the closest
            ligand anchors will not be included in the search for potential anchor points.

        Returns
        -------

        restraint : :class:`Restraint <BioSimSpace.Sandpit.Exscientia.FreeEnergy.Restraint>`
            The restraints of `restraint_type` which best mimic the strongest receptor-ligand
            interactions.
        """
        if method == "MDRestraintsGenerator":
<<<<<<< HEAD
            if restraint_idx != 0:
                raise ValueError("restraint_idx must be 0 for MDRestraintsGenerator.")
            if is_MDRestraintsGenerator:
                return RestraintSearch._boresch_restraint_MDRestraintsGenerator(
                    u, system, temperature, lig_selection_str,
                    recept_selection_str, force_constant, work_dir)
            else:
                raise ImportError('MDRestraintsGenerator not available.')

        elif method == "BSS":
            return RestraintSearch._boresch_restraint_BSS(
                u, system, temperature, lig_selection_str,
                recept_selection_str, work_dir, force_constant,
                cutoff, restraint_idx=restraint_idx)

    @staticmethod
    def _boresch_restraint_MDRestraintsGenerator(u, system, temperature, lig_selection_str,
                           recept_selection_str, force_constant, work_dir):
        """Generate the Boresch Restraint using MDRestraintsGenerator.
 
        Parameters
        ----------
 
        u : MDAnalysis.Universe
            The trajectory for the ABFE restraint calculation as a
            MDAnalysis.Universe object.
 
=======
            if _have_imported(_MDRestraintsGenerator):
                try:
                    return RestraintSearch._boresch_restraint_MDRestraintsGenerator(
                        u,
                        system,
                        temperature,
                        ligand_selection_str,
                        receptor_selection_str,
                        work_dir,
                    )
                except Exception as e:
                    msg = (
                        "Failed to generate the restraint using MDRestraintsGenerator."
                    )
                    if _isVerbose():
                        msg += ": " + getattr(e, "message", repr(e))
                        raise IOError(msg) from e
                    else:
                        raise IOError(msg) from None

            else:
                raise ImportError("MDRestraintsGenerator not available.")
        # No need to review this part as Finlay is still working on it.
        elif method == "BSS":
            return RestraintSearch._boresch_restraint_BSS(
                u,
                system,
                temperature,
                ligand_selection_str,
                receptor_selection_str,
                work_dir,
                cutoff,
            )

    @staticmethod
    def _boresch_restraint_MDRestraintsGenerator(
        u,
        system,
        temperature,
        ligand_selection_str,
        receptor_selection_str,
        work_dir,
    ):
        """
        Generate the Boresch Restraint using MDRestraintsGenerator.

        Parameters
        ----------

        u : MDAnalysis.Universe
            The trajectory for the ABFE restraint calculation as a
            MDAnalysis.Universe object.

>>>>>>> d8ac3cdd
        system : :class:`System <BioSimSpace._SireWrappers.System>`
            The molecular system for the ABFE restraint calculation. This
            must contain a single decoupled molecule and is assumed to have
            already been equilibrated.
<<<<<<< HEAD
 
        temperature : :class:`System <BioSimSpace.Types.Temperature>`
            The temperature of the system
 
        lig_selection_str: str
            The selection string for the atoms in the ligand to consider
            as potential anchor points.
 
        recept_selection_str: str
            The selection string for the protein in the ligand to consider
            as potential anchor points.
 
        force_constant: BioSimSpace.Types.Energy / BioSimSpace.Types.Area
            The force constant to use for all restraints. For angles, the units of
            area will be converted to A-2 and exchanged for rad-2. If None, 
            the default force constants are used, which are 10 kcal mol-1 A-2 [rad-2] when 
            method == "MDRestraintsGenerator", or fit to fluctuations observed during
            the simulation is method == "BSS".
 
        work_dir : str
            The working directory for the simulation.
 
        Returns
        -------
 
        restraint : :class:`Restraint <BioSimSpace.Sandpit.Exscientia.FreeEnergy.Restraint>`
            The restraints of `rest_type` which best mimic the strongest receptor-ligand
=======

        temperature : :class:`System <BioSimSpace.Types.Temperature>`
            The temperature of the system

        ligand_selection_str : str
            The selection string for the atoms in the ligand to consider
            as potential anchor points.

        receptor_selection_str : str
            The selection string for the protein in the ligand to consider
            as potential anchor points.

        work_dir : str
            The working directory for the simulation.

        Returns
        -------

        restraint : :class:`Restraint <BioSimSpace.Sandpit.Exscientia.FreeEnergy.Restraint>`
            The restraints of `restraint_type` which best mimic the strongest receptor-ligand
>>>>>>> d8ac3cdd
            interactions.
        """
        ligand_atoms = _search.find_ligand_atoms(
            u, l_selection=ligand_selection_str, p_align=receptor_selection_str
        )
        # find protein atoms
        atom_set = []
        for l_atoms in ligand_atoms:
            psearch = _search.FindHostAtoms(
                u, l_atoms[0], p_selection=receptor_selection_str
            )
            psearch.run()
            atom_set.extend([(l_atoms, p) for p in psearch.host_atoms])
        # Create the boresch finder analysis object
        boresch = _FindBoreschRestraint(u, atom_set)
        # Run the restraint analysis
        boresch.run()

        # Save the analysis results
        boresch.restraint.plot(path=work_dir)
        # Write out the intermolecular section to a topology
        boresch.restraint.write(path=work_dir)
        dG_off = boresch.restraint.standard_state()
        with open(f"{work_dir}/dG_off.dat", "w") as writer:
            writer.write(f"{dG_off}")

        # This just shows how is the data being recorded, so the
        # index gets reassigned multiple times.
        # https://github.com/IAlibay/MDRestraintsGenerator/blob/master/MDRestraintsGenerator/datatypes.py#L810-L825
        l1_idx, r1_idx = boresch.restraint.bond.atomgroup.atoms.ix
        l2_idx, l1_idx, r1_idx = boresch.restraint.angles[0].atomgroup.atoms.ix
        l1_idx, r1_idx, r2_idx = boresch.restraint.angles[1].atomgroup.atoms.ix
        l3_idx, l2_idx, l1_idx, r1_idx = boresch.restraint.dihedrals[
            0
        ].atomgroup.atoms.ix
        l2_idx, l1_idx, r1_idx, r2_idx = boresch.restraint.dihedrals[
            1
        ].atomgroup.atoms.ix
        l1_idx, r1_idx, r2_idx, r3_idx = boresch.restraint.dihedrals[
            2
        ].atomgroup.atoms.ix

        # Select force constants
        if force_constant:
            k_dist = force_constant
            k_ang = (force_constant / (_kcal_per_mol / (_angstrom ** 2))) * _kcal_per_mol / (_radian ** 2)
        else:
            k_dist = 10 * _kcal_per_mol / (_angstrom ** 2)
            k_ang = 10 * _kcal_per_mol / (_radian ** 2)

        # The index of the best frame
        index = boresch.restraint.min_frame
        # r1-l1 (r0, kr)
        r0 = boresch.restraint.bond.values[index] * _angstrom
<<<<<<< HEAD
        kr = k_dist
        # r2-r1-l1 (thetaA0, kthetaA)
        thetaA0 = boresch.restraint.angles[1].values[index] * _degree
        kthetaA = k_ang
        # r1-l1-l2 (thetaB0, kthetaB)
        thetaB0 = boresch.restraint.angles[0].values[index] * _degree
        kthetaB = k_ang
        # r3-r2-r1-l1 (phiA0, kphiA)
        phiA0 = boresch.restraint.dihedrals[2].values[index] * _degree
        kphiA = k_ang
        # r2-r1-l1-l2 (phiB0, kphiB)
        phiB0 = boresch.restraint.dihedrals[1].values[index] * _degree
        kphiB = k_ang
        # r1-l1-l2-l3 (phiC0, kphiC)
        phiC0 = boresch.restraint.dihedrals[0].values[index] * _degree
        kphiC = k_ang
=======
        kr = 10 * _kcal_per_mol / (_angstrom**2)
        # r2-r1-l1 (thetaA0, kthetaA)
        thetaA0 = boresch.restraint.angles[1].values[index] * _degree
        kthetaA = 10 * _kcal_per_mol / (_radian**2)
        # r1-l1-l2 (thetaB0, kthetaB)
        thetaB0 = boresch.restraint.angles[0].values[index] * _degree
        kthetaB = 10 * _kcal_per_mol / (_radian**2)
        # r3-r2-r1-l1 (phiA0, kphiA)
        phiA0 = boresch.restraint.dihedrals[2].values[index] * _degree
        kphiA = 10 * _kcal_per_mol / (_radian**2)
        # r2-r1-l1-l2 (phiB0, kphiB)
        phiB0 = boresch.restraint.dihedrals[1].values[index] * _degree
        kphiB = 10 * _kcal_per_mol / (_radian**2)
        # r1-l1-l2-l3 (phiC0, kphiC)
        phiC0 = boresch.restraint.dihedrals[0].values[index] * _degree
        kphiC = 10 * _kcal_per_mol / (_radian**2)
>>>>>>> d8ac3cdd

        restraint_dict = {
            # The default index is in the format of numpy.int64
            # So need to convert to int
            "anchor_points": {
                "r1": system.getAtom(int(r1_idx)),
                "r2": system.getAtom(int(r2_idx)),
                "r3": system.getAtom(int(r3_idx)),
                "l1": system.getAtom(int(l1_idx)),
                "l2": system.getAtom(int(l2_idx)),
                "l3": system.getAtom(int(l3_idx)),
            },
            "equilibrium_values": {
                "r0": r0,
                "thetaA0": thetaA0,
                "thetaB0": thetaB0,
                "phiA0": phiA0,
                "phiB0": phiB0,
                "phiC0": phiC0,
            },
            "force_constants": {
                "kr": kr,
                "kthetaA": kthetaA,
                "kthetaB": kthetaB,
                "kphiA": kphiA,
                "kphiB": kphiB,
                "kphiC": kphiC,
            },
        }
        # TODO: extract the best frame and feed it into Restraint
        # Waiting for the BSS to fix the getFrames
        # best_frame = traj.getFrames(index)
        best_frame = system
<<<<<<< HEAD
        restraint = _Restraint(best_frame, restraint_dict,
                              temperature,
                              rest_type='Boresch')
        return restraint

    @staticmethod
    def _boresch_restraint_BSS(u, system, temperature, lig_selection_str,
                           recept_selection_str, work_dir,  force_constant,
                           cutoff, restraint_idx=0):
        """Generate the Boresch Restraint. This method was inspired by Irfan Alibay's
        MDRestraintsGenerator. Please see:

        https://doi.org/10.5281/zenodo.4570556
        https://doi.org/10.1038/s42004-022-007

        Some of the main differences compared to MDRestraintsGenerator are:

            - Scoring by configurational volume, rather than total variance
            - Setting the force constants based on variances, rather than uniformly

        Parameters
        ----------

        u : MDAnalysis.Universe
            The trajectory for the ABFE restraint calculation as a
            MDAnalysis.Universe object.

        system : :class:`System <BioSimSpace._SireWrappers.System>`
            The molecular system for the ABFE restraint calculation. This
            must contain a single decoupled molecule and is assumed to have
            already been equilibrated.

        temperature : :class:`System <BioSimSpace.Types.Temperature>`
            The temperature of the system

        lig_selection_str: str
            The selection string for the atoms in the ligand to consider
            as potential anchor points.

        recept_selection_str: str
            The selection string for the protein in the ligand to consider
            as potential anchor points.

        work_dir : str
            The working directory for the simulation.

        force_constant: BioSimSpace.Types.Energy / BioSimSpace.Types.Area
            The force constant to use for all restraints. For angles, the units of
            area will be converted to A-2 and exchanged for rad-2. If None, 
            the default force constants are used, which are 10 kcal mol-1 A-2 [rad-2] when 
            method == "MDRestraintsGenerator", or fit to fluctuations observed during
            the simulation is method == "BSS".

        cutoff: BioSimSpace.Types.Length
            The greatest distance between ligand and receptor anchor atoms.
            Only affects behaviour when method == "BSS" Receptor anchors 
            further than cutoff Angstroms from the closest ligand anchors will not 
            be included in the search for potential anchor points.

        restraint_idx: int
            The index of the restraint from a list of candidate restraints ordered by
            increasing configurational volume - a lower index gives a stronger restraint.

        Returns
        -------

        restraint : :class:`Restraint <BioSimSpace.Sandpit.Exscientia.FreeEnergy.Restraint>`
            The restraints of `rest_type` which best mimic the strongest receptor-ligand
            interactions.
        """
        

        def _findOrderedPairs(u, lig_selection_str, recept_selection_str, cutoff):
            """Return a list of receptor-ligand anchor atoms pairs in the form
            (lig atom index, receptor atom index), where the pairs are ordered
            from low to high variance of distance over the trajectory.

            Parameters
            ----------

            u : MDAnalysis.Universe
                The trajectory for the ABFE restraint calculation as a
                MDAnalysis.Universe object.

            lig_selection_str: str
                The selection string for the atoms in the ligand to consider
                as potential anchor points.

            recept_selection_str: str
                The selection string for the protein in the ligand to consider
                as potential anchor points.

            cutoff: BioSimSpace.Types.Length
                The greatest distance between ligand and receptor anchor atoms.
                Only affects behaviour when method == "BSS" Receptor anchors 
                further than cutoff Angstroms from the closest ligand anchors will not 
                be included in the search for potential anchor points.

            Returns
            -------

            pairs_ordered_sd : list of tuples
                List of receptor-ligand atom pairs ordered by increasing variance of distance over
                the trajectory.
=======
        restraint = _Restraint(
            best_frame, restraint_dict, temperature, restraint_type="Boresch"
        )
        return restraint

    @staticmethod
    def _boresch_restraint_BSS(
        u,
        system,
        temperature,
        ligand_selection_str,
        receptor_selection_str,
        work_dir,
        cutoff,
    ):
        """
        Generate the Boresch Restraint.

        Parameters
        ----------

        u : MDAnalysis.Universe
            The trajectory for the ABFE restraint calculation as a
            MDAnalysis.Universe object.

        system : :class:`System <BioSimSpace._SireWrappers.System>`
            The molecular system for the ABFE restraint calculation. This
            must contain a single decoupled molecule and is assumed to have
            already been equilibrated.

        temperature : :class:`System <BioSimSpace.Types.Temperature>`
            The temperature of the system

        ligand_selection_str : str
            The selection string for the atoms in the ligand to consider
            as potential anchor points.

        receptor_selection_str : str
            The selection string for the protein in the ligand to consider
            as potential anchor points.

        work_dir : str
            The working directory for the simulation.

        cutoff : float
            The greatest distance between ligand and receptor anchor atoms, in
            Angstrom. Receptor anchors further than cutoff Angstroms from the closest
            ligand anchors will not be included in the search for potential anchor points.

        Returns
        -------

        restraint : :class:`Restraint <BioSimSpace.Sandpit.Exscientia.FreeEnergy.Restraint>`
            The restraints of `restraint_type` which best mimic the strongest receptor-ligand
            interactions.
        """
        # Please don't review this part yet as Finlay is working on it.
        # TODO Tidy this up and improve. Change algorithm to fit to match that discussed.
        lig_selection = u.select_atoms(ligand_selection_str)

        # anchors dict of dict. For each ligand heavy atom there is a dictionary of protein heavy atoms,
        # for each of which there is a dictionary of average distances and standard deviation

        anchors_dict = {}
        for lig_atom in lig_selection:
            for prot_atom in u.select_atoms(
                f"{receptor_selection_str} and (around {cutoff} index {lig_atom.index})"
            ):
                anchors_dict[(lig_atom.index, prot_atom.index)] = {}
                anchors_dict[(lig_atom.index, prot_atom.index)]["dists"] = []

        ### Compute Average Distance and SD

        for frame in u.trajectory:
            for lig_atom_index, prot_atom_index in anchors_dict.keys():
                distance = _dist(
                    _mda.AtomGroup([u.atoms[lig_atom_index]]),
                    _mda.AtomGroup([u.atoms[prot_atom_index]]),
                    box=frame.dimensions,
                )[2][0]
                anchors_dict[(lig_atom_index, prot_atom_index)]["dists"].append(
                    distance
                )

        # change lists to numpy arrays
        for pair in anchors_dict.keys():
            anchors_dict[pair]["dists"] = _np.array(anchors_dict[pair]["dists"])

        # calculate average and SD
        for pair in anchors_dict.keys():
            anchors_dict[pair]["avg_dist"] = anchors_dict[pair]["dists"].mean()
            anchors_dict[pair]["sd_dist"] = anchors_dict[pair]["dists"].std()

        # get n pairs with lowest SD
        pairs_ordered_sd = []
        for item in sorted(anchors_dict.items(), key=lambda item: item[1]["sd_dist"]):
            pairs_ordered_sd.append(item[0])
            # print(f'Pair: {item[0]}, av distance: {item[1]["avg_dist"]:.2f}, SD: {item[1]["sd_dist"]:.2f}')

        # Print out pairs with lowest SD
        # print("The ligand-protein atom pairs with the lowest SD in distance are:")
        # for i in range(5):
        #    print(f"{u.atoms[pairs_ordered_sd[i][0]]} and {u.atoms[pairs_ordered_sd[i][1]]}")

        ### For Pairs with Lowest Pairwise RMSDs, find Adjacent Heavy Atoms

        def getAnchorAts(a1_idx, u):
            """
            Takes in index of anchor atom 1 and universe and returns
            list of all three anchor atoms, which are chosen to be bonded
            and not H".

            Args:
                a1_idx (int): Index of the first anchor atom
                u (mda universe): The mda universe

            Returns:
                ints: The indices of all three anchor points
>>>>>>> d8ac3cdd
            """

            lig_selection = u.select_atoms(lig_selection_str)
            pair_variance_dict = {}

            # Get all receptor atoms within specified distance of cutoff
            for lig_atom in lig_selection:
                for prot_atom in u.select_atoms(
                        f"{recept_selection_str} and (around {cutoff / _angstrom} index {lig_atom.index})"):
                    pair_variance_dict[(lig_atom.index, prot_atom.index)] = {}
                    pair_variance_dict[(lig_atom.index, prot_atom.index)]["dists"] = []

            # Compute Average Distance and SD
            for frame in _tqdm(u.trajectory, desc="Searching for low variance pairs. Frame no: "):
                for lig_atom_index, prot_atom_index in pair_variance_dict.keys():
                    distance = _dist(_mda.AtomGroup([u.atoms[lig_atom_index]]),
                                    _mda.AtomGroup([u.atoms[prot_atom_index]]),
                                    box=frame.dimensions)[2][0]
                    pair_variance_dict[(lig_atom_index, prot_atom_index)][
                        "dists"].append(distance)

            # change lists to numpy arrays
            for pair in pair_variance_dict.keys():
                pair_variance_dict[pair]["dists"] = _np.array(
                    pair_variance_dict[pair]["dists"])

            # calculate SD
            for pair in pair_variance_dict.keys():
                pair_variance_dict[pair]["sd"] = pair_variance_dict[pair]["dists"].std()

            # get n pairs with lowest SD
            pairs_ordered_sd = []
            for item in sorted(pair_variance_dict.items(),
                            key=lambda item: item[1]["sd"]):
                pairs_ordered_sd.append(item[0])

            return pairs_ordered_sd


        def _getAnchorAts(a1_idx, selection_str, u):
            """Takes in index of anchor atom 1 (in either the receptor or ligand)
            and universe and returns list of all three anchor atoms, which are chosen
            to be contiguous and to satisfy the selection string. Only one set of anchor 
            points is chosen per index so as to search a wider variery of anchor points
            without dramatically increasing the set of candidate anchor points searched.

            Parameters
            ----------

            a1_idx : int
                Index of the first anchor atom

            selection_str : str
                The selection of atoms from which anchor atoms
                may be selected. Uses MDAnalysis atom selection
                language.

            u : MDAnalysis.Universe
                The trajectory for the ABFE restraint calculation as a
                MDAnalysis.Universe object.

            Returns
            -------

            inds : List of ints
                The indices of all three selected anchor atoms to be used in 
                Boresch restraints.
            """
            # Get the atoms bonded to the first anchor point which satisfy
            # selection string
            a1_at = u.atoms[a1_idx]
            bonded_at_a1 = a1_at.bonded_atoms.select_atoms(selection_str)
            if len(bonded_at_a1) == 0:
                raise _AnalysisError("Could not find anchor points matching search critera")

            # Take the first bonded atom to be the second anchor point
            a2_idx = bonded_at_a1[0].index

            # Try to take the second atom for the list of those bonded to a2
            if len(bonded_at_a1) > 1:
                a3_idx = bonded_at_a1[1].index
            # Otherwise take from atoms bonded to a2
            else:
<<<<<<< HEAD
                bonded_at_a2 = bonded_at_a1[0].bonded_atoms.select_atoms(selection_str)
                bonded_at_a2 -= a1_at # Ensure we do not select a1 again
                if len(bonded_at_a2) == 0:
                    raise _AnalysisError("Could not find anchor points matching search critera")
                else:
                    a3_idx = bonded_at_a2[0].index
=======
                # at end of chain, get next heavy atom along
                a3_idx = (
                    bonded_heavy_at[0].bonded_atoms.select_atoms("not name H*")[0].index
                )
>>>>>>> d8ac3cdd

            return a1_idx, a2_idx, a3_idx


<<<<<<< HEAD
        def _getDistance(idx1, idx2, u):
            """ Distance in Angstrom"""
            distance = _dist(_mda.AtomGroup([u.atoms[idx1]]),
                             _mda.AtomGroup([u.atoms[idx2]]),
                             box=u.dimensions)[2][0]
            return distance


        def _getAngle(idx1, idx2, idx3, u):
            """Angle in rad"""
=======
        def getDistance(idx1, idx2, u):
            """Distance in Angstrom."""
            distance = _dist(
                _mda.AtomGroup([u.atoms[idx1]]),
                _mda.AtomGroup([u.atoms[idx2]]),
                box=u.dimensions,
            )[2][0]
            return distance

        def getAngle(idx1, idx2, idx3, u):
            """Angle in radian."""
>>>>>>> d8ac3cdd
            C = u.atoms[idx1].position
            B = u.atoms[idx2].position
            A = u.atoms[idx3].position
            angle = _calc_angles(C, B, A, box=u.dimensions)
            return angle

<<<<<<< HEAD

        def _getDihedral(idx1, idx2, idx3, idx4, u):
            """Dihedral in rad"""
            positions = [u.atoms[idx].position for idx in
                         [idx1, idx2, idx3, idx4]]
            dihedral = _calc_dihedrals(positions[0], positions[1],
                                       positions[2], positions[3],
                                       box=u.dimensions)
            return dihedral


        def _getBoreschDOF(l1, l2, l3, r1, r2, r3, u):
            """Calculate Boresch degrees of freedom from indices of anchor atoms"""
=======
        def getDihedral(idx1, idx2, idx3, idx4, u):
            """Dihedral in radian."""
            positions = [u.atoms[idx].position for idx in [idx1, idx2, idx3, idx4]]
            dihedral = _calc_dihedrals(
                positions[0],
                positions[1],
                positions[2],
                positions[3],
                box=u.dimensions,
            )
            return dihedral

        def getBoreschDof(l1, l2, l3, r1, r2, r3, u):
            """Calculate Boresch degrees of freedom from indices of anchor atoms."""
>>>>>>> d8ac3cdd
            # Ordering of connection of anchors is r3,r2,r1,l1,l2,l3
            r = _getDistance(r1, l1, u)
            thetaA = _getAngle(r2, r1, l1, u)
            thetaB = _getAngle(r1, l1, l2, u)
            phiA = _getDihedral(r3, r2, r1, l1, u)
            phiB = _getDihedral(r2, r1, l1, l2, u)
            phiC = _getDihedral(r1, l1, l2, l3, u)
            # Not restrained but distance from collinearity must be checked
            thetaR = _getAngle(r3, r2, r1, u)  # Receptor internal angle
            thetaL = _getAngle(l1, l2, l3, u)  # Ligand internal angle
            return r, thetaA, thetaB, phiA, phiB, phiC, thetaR, thetaL

<<<<<<< HEAD
=======
        lig_anchors = getAnchorAts(pairs_ordered_sd[0][0], u)
        prot_anchors = getAnchorAts(pairs_ordered_sd[0][1], u)
        getBoreschDof(
            lig_anchors[0],
            lig_anchors[1],
            lig_anchors[2],
            prot_anchors[0],
            prot_anchors[1],
            prot_anchors[2],
            u,
        )
>>>>>>> d8ac3cdd

        def _getConfigVol(equil_vals, force_consts, temp):
            """Find the configurational volume accessible to the 
            decoupled restrained ligand based on the Boresch restraint.
            Based on part of Eqn 32 of J. Phys. Chem. B 2003, 107, 35, 9535–9551.
            
            Parameters
            ----------

<<<<<<< HEAD
            equil_vals : dict
                Dictionary of equilibrium values for the Boresch restraint. Must have units
                of Angstrom and radians. Of the form {"r": r0, "thetaA": thetaA0, 
                "thetaB": thetaB0, "phiA": phiA0, "phiB": phiB0, "phiC": phiC0}.

            force_consts : dict
                Dictionary of force constants for the Boresch restraint. Force constants
                must have units of kcal /mol. Of the form {"r": kr, "thetaA": kthetaA,
                "thetaB": kthetaB, "phiA": kphiA0, "phiB": kphiB, "phiC": kphiC}.

            temp : float
                The temperature, in K.

            Returns
            -------

            config_vol : float
                The configurational volume accessible to the restrained decoupled ligand,
                in Angstrom^3.
            """
            RT = _k_boltz * temp # in kcal / mol
            numerator1 = (equil_vals["r"] ** 2) * _np.sin(equil_vals["thetaA"]) * \
                            _np.sin(equil_vals["thetaB"]) # Units: A**2
            numerator2 = (2 * _np.pi * RT) **3 # Units: (kcal / mol )**3
            denominator = _np.sqrt(_np.array([val for val in force_consts.values()]).prod()) 
            # Units: (kcal / mol)**3 A**-1
            config_vol = numerator1 * numerator2 / denominator # Units: A**3
            return config_vol


        def _findOrderedBoresch(u, lig_selection_str, recept_selection_str,
                               pair_list, temp, force_constant, no_pairs=50):
            """Calculate a list of Boresch restraints and associated 
            statistics over the trajectory.

            Parameters
            ----------

            u : MDAnalysis.Universe
                The trajectory for the ABFE restraint calculation as a
                MDAnalysis.Universe object.

            lig_selection_str: str
                The selection string for the atoms in the ligand to consider
                as potential anchor points.

            recept_selection_str: str
                The selection string for the protein in the ligand to consider
                as potential anchor points.

            pair_list : List of tuples
                List of receptor-ligand atom pairs to be used as the r1 and l1
                anchor points in candidate Boresch restraints.

            temp : float
                The temperature, in K.

            force_constant: BioSimSpace.Types.Energy / BioSimSpace.Types.Area
                The force constant to use for all restraints. For angles, the units of
                area will be converted to A-2 and exchanged for rad-2. If None, 
                the default force constants are used, which are 10 kcal mol-1 A-2 [rad-2] when 
                method == "MDRestraintsGenerator", or fit to fluctuations observed during
                the simulation is method == "BSS".

            no_pairs : int
                Number of pairs to be used in the calculation. Pairs in pair_list
                after the index supplied will be ignored.

            Returns
            -------

            pairs_ordered_boresch : List of tuples
                List of receptor-ligand atom pairs from pair_list ordered by priority
                the Boresch restraints they generate. pairs_ordered_boresch[0] labels
                the optimal restraint according to the algorithm implemented.

            boresch_dof_data: dict
                Dictionary of statistics for the Boresch restraints obtained over the
                trajectory. Keys are the pair tuples supplied in pair_list.
            """
            boresch_dof_list = ["r", "thetaA", "thetaB", "phiA", "phiB",
                                "phiC", "thetaR", "thetaL"] #thetaR and thetaL are the internal
                                                            # angles of the receptor and ligand

            # get values of degrees of freedom for lowest SD pairs across whole trajectory

            boresch_dof_data = {}
            for pair in _tqdm(pair_list[:no_pairs], desc="Scoring candidate Boresch anchor points. Anchor set no: "):
                boresch_dof_data[pair] = {}
                l1_idx, r1_idx = pair
                try:
                    _, l2_idx, l3_idx = _getAnchorAts(l1_idx, lig_selection_str, u)
                    _, r2_idx, r3_idx = _getAnchorAts(r1_idx, recept_selection_str, u)
                except _AnalysisError: # Failed to find full set of anchor points for this pair
                    continue
                boresch_dof_data[pair]["anchor_ats"] = [l1_idx, l2_idx, l3_idx,
                                                        r1_idx, r2_idx, r3_idx]

                # Add sub dictionaries for each Boresch degree of freedom
                for dof in boresch_dof_list:
                    boresch_dof_data[pair][dof] = {}
                    boresch_dof_data[pair][dof]["values"] = []

                for i, _ in enumerate(
                        u.trajectory):  # TODO: Use MDA.analysis.base instead?
                    r, thetaA, thetaB, phiA, phiB, phiC, thetaR, thetaL = _getBoreschDOF(
                        l1_idx, l2_idx, l3_idx, r1_idx, r2_idx, r3_idx, u)
                    boresch_dof_data[pair]["r"]["values"].append(r)
                    boresch_dof_data[pair]["thetaA"]["values"].append(thetaA)
                    boresch_dof_data[pair]["thetaB"]["values"].append(thetaB)
                    boresch_dof_data[pair]["phiA"]["values"].append(phiA)
                    boresch_dof_data[pair]["phiB"]["values"].append(phiB)
                    boresch_dof_data[pair]["phiC"]["values"].append(phiC)
                    boresch_dof_data[pair]["thetaR"]["values"].append(thetaR)
                    boresch_dof_data[pair]["thetaL"]["values"].append(thetaL)

                # Calculate statistics for each Boresch degree of freedom
                for dof in boresch_dof_list:
                    boresch_dof_data[pair][dof]["values"] = _np.array(
                        boresch_dof_data[pair][dof]["values"])
                    # Check not dihedral
                    if not dof[:3] == "phi":
                        boresch_dof_data[pair][dof]["avg"] = \
                        boresch_dof_data[pair][dof]["values"].mean()
                        boresch_dof_data[pair][dof]["var"] = \
                        boresch_dof_data[pair][dof]["values"].var()
                    # If dihedral, have to calculate circular stats
                    else:
                        circmean = _circmean(boresch_dof_data[pair][dof]["values"], 
                                    high=_np.pi, low=-_np.pi)
                        boresch_dof_data[pair][dof]["avg"] = circmean

                        # Cannot use scipy's circvar as later than v 1.8
                        # as this is calculated in the range 0 - 1
                        corrected_values = []
                        for val in boresch_dof_data[pair][dof]["values"]:
                            dtheta = abs(val - circmean)
                            corrected_values.append(
                                min(dtheta, 2 * _np.pi - dtheta))
                        corrected_values = _np.array(
                            corrected_values)
                        boresch_dof_data[pair][dof][
                            "var"] = corrected_values.var()

                    # Assume Gaussian distributions and calculate force constants for harmonic potentials
                    # so as to reproduce these distributions at 298 K
                    boresch_dof_data[pair][dof]["k"] = _k_boltz * temp / (
                                boresch_dof_data[pair][dof][
                                    "var"])  # Force constants in kcal mol-1 A-2 [rad-2]

                # Calculate the configurational volume accessible based on each restraint
                equil_vals = {dof:boresch_dof_data[pair][dof]["avg"] for dof in boresch_dof_list}
                force_consts = {dof:boresch_dof_data[pair][dof]["k"] for dof in boresch_dof_list}
                boresch_dof_data[pair]["config_vol"] = _getConfigVol(equil_vals, force_consts, temp)

                # Now, after we've used the fluctuation-derived force constants to calculate the 
                # configurational volume, set to user-supplied value if specified. 
                if force_constant:
                    k = force_constant / (_kcal_per_mol / (_angstrom ** 2)) # Convert to kcal mol-1 A-2,
                                                                              # and use same value for angle force
                                                                              # constants in kcal mol-1 rad-2
                    boresch_dof_data[pair]["r"]["k"] = k
                    for restrained_angle in ["thetaA", "thetaB", "phiA", "phiB", "phiC"]: # Do not change thetaR, thetaL
                        boresch_dof_data[pair][restrained_angle]["k"] = k

            # Order pairs according to configurational volume - smaller volume indicates stronger
            # restraints mimicking stronger native interactions
            pairs_ordered_boresch_var = []
            for item in sorted(boresch_dof_data.items(),
                            key=lambda item: item[1]["config_vol"]):
                pairs_ordered_boresch_var.append(item[0])

            # Filter out force restraints with with 10 kT of collinearity or r = 0
            # Convert 10 kT to angle
            R = _k_boltz # molar gas constant in kcal mol-1 K-1
            min_stable_dist = lambda k : _np.sqrt((20 * R * temp) / k) # Get the "distance" at which 
                                                                       # restraint penalty is 10 kT
            pairs_ordered_boresch = []
            for pair in pairs_ordered_boresch_var:
                # Check equil distance
                r0 = boresch_dof_data[pair]["r"]["avg"]
                kr = boresch_dof_data[pair]["r"]["k"]
                stable_distance = r0 > min_stable_dist(kr)
                stable_angle = True
                for angle in ["thetaA", "thetaB", "thetaR", "thetaL"]:
                    # Check equil angle
                    ang0 = boresch_dof_data[pair][f"{angle}"]["avg"]
                    kang = boresch_dof_data[pair][f"{angle}"]["k"]
                    # Check minimum distance to collinearity
                    min_dist = min([abs(ang0 - 0), abs(ang0 - _np.pi)])
                    if min_dist < min_stable_dist(kang):
                        stable_angle = False
                # If no likely instabilities, add pair
                if stable_distance and stable_angle:
                    pairs_ordered_boresch.append(pair)

            if len(pairs_ordered_boresch) == 0:
                raise _AnalysisError(
                    "No candidate sets of Boresch restraints are suitable. Please expand "
                    "search criteria or increase force constants.")
            
            return pairs_ordered_boresch, boresch_dof_data


        def _plotDOF(ordered_restraint_labels, dof_data, restraint_idx=0,
                    dof_to_plot=["r", "thetaA", "thetaB", "phiA", "phiB","phiC"]):
            """Plot historgrams and variation with time of DOF over a trajectory.

            Parameters
            ----------

            ordered_restraint_labels : list
                List of labels for candidate restraints, which will be used to 
                look up the restraints in dof_data. Presumed to be ordered by
                some measure of desirability for use.

            dof_data : dict
                Dictionary of data (obtained from the trajectory) for each restraint
                with a label given in ordered_restraint_labels.

            restraint_idx : int
                Index of the restraint in ordered_restraint_labels to use.

            dof_to_plot : list
                List of DOF to plot.
            """
            # The labels for each DOF to use on the plots
            dof_labels = {"r": r"$r$ / $\mathrm{\AA}$", "thetaA": r"$\theta_A$ / rad", "thetaB": r"$\theta_B$ / rad",
                          "phiA": r"$\phi_A$ / rad", "phiB": r"$\phi_B$ / rad", "phiC": r"$\phi_C$ / rad"}

            n_dof = len(dof_to_plot)
            label = ordered_restraint_labels[restraint_idx]

            # Plot histograms
            fig, axs = _plt.subplots(1, n_dof, figsize=(16, 4), dpi=500)
            for i, dof in enumerate(dof_to_plot):
                axs[i].hist(dof_data[label][dof]["values"], bins=10)
                axs[i].axvline(x=dof_data[label][dof]["avg"], color='r',
                            linestyle='dashed', linewidth=2, label="mean")
                axs[i].set_xlabel(dof_labels[dof])
                axs[i].set_ylabel("Num Vals")
                if i == n_dof - 1: # Only add legend to last plot
                    axs[i].legend()
            fig.tight_layout()
            fig.savefig(f'{work_dir}/restraint_idx{restraint_idx}_dof_hist.png', facecolor="white")

            # Plot variation with time to see if there are slow DOF
            fig, axs = _plt.subplots(1, n_dof, figsize=(16, 4), dpi=500)
            for i, dof in enumerate(dof_to_plot):
                axs[i].plot([x for x in range(len(dof_data[label][dof]["values"]))],
                            dof_data[label][dof]["values"])
                axs[i].axhline(y=dof_data[label][dof]["avg"], color='r',
                            linestyle='dashed', linewidth=2, label="mean") # No need to add legend as has been 
                                                                           # added to histograms
                axs[i].set_ylabel(dof_labels[dof])
                axs[i].set_xlabel("Frame No")
            fig.tight_layout()
            fig.savefig(f'{work_dir}/restraint_idx{restraint_idx}_dof_time.png', facecolor="white")


        def _getBoreschRestraint(pair, boresch_dof_data):
            """Get the Boresch restraints for a specified pair in a form compatible
            with BSS.

            Parameters
            ----------

            pair : tuple
                The (receptor_idx, ligand_idx) anchor atom pair labelling
                the restraint in boresch_dof_data

            restraint : :class:`Restraint <BioSimSpace.Sandpit.Exscientia.FreeEnergy.Restraint>`
                The restraint defined by boresch_dof_data and labelled by pair.

            """
            anchor_idxs = {'l1': boresch_dof_data[pair]["anchor_ats"][0],
                           'l2': boresch_dof_data[pair]["anchor_ats"][1],
                           'l3': boresch_dof_data[pair]["anchor_ats"][2],
                           'r1': boresch_dof_data[pair]["anchor_ats"][3],
                           'r2': boresch_dof_data[pair]["anchor_ats"][4],
                           'r3': boresch_dof_data[pair]["anchor_ats"][5]}

            anchor_ats = {k: system.getAtom(int(v)) for k, v in anchor_idxs.items()}
=======
        boresch_dof_dict = {}
        for pair in pairs_ordered_sd[:200]:  # Check top 200 pairs
            boresch_dof_dict[pair] = {}
            l1_idx, r1_idx = pair
            _, l2_idx, l3_idx = getAnchorAts(l1_idx, u)
            _, r2_idx, r3_idx = getAnchorAts(r1_idx, u)
            boresch_dof_dict[pair]["anchor_ats"] = [
                l1_idx,
                l2_idx,
                l3_idx,
                r1_idx,
                r2_idx,
                r3_idx,
            ]

            boresch_dof_list = [
                "r",
                "thetaA",
                "thetaB",
                "phiA",
                "phiB",
                "phiC",
                "thetaR",
                "thetaL",
            ]

            # Add sub dictionaries for each Boresch degree of freedom
            for dof in boresch_dof_list:
                boresch_dof_dict[pair][dof] = {}
                boresch_dof_dict[pair][dof]["values"] = []

            # Populate these dictionaries with values from trajectory
            n_frames = len(u.trajectory)

            for i, frame in enumerate(
                u.trajectory
            ):  # TODO: Use MDA.analysis.base instead?
                (
                    r,
                    thetaA,
                    thetaB,
                    phiA,
                    phiB,
                    phiC,
                    thetaR,
                    thetaL,
                ) = getBoreschDof(l1_idx, l2_idx, l3_idx, r1_idx, r2_idx, r3_idx, u)
                boresch_dof_dict[pair]["r"]["values"].append(r)
                boresch_dof_dict[pair]["thetaA"]["values"].append(thetaA)
                boresch_dof_dict[pair]["thetaB"]["values"].append(thetaB)
                boresch_dof_dict[pair]["phiA"]["values"].append(phiA)
                boresch_dof_dict[pair]["phiB"]["values"].append(phiB)
                boresch_dof_dict[pair]["phiC"]["values"].append(phiC)
                boresch_dof_dict[pair]["thetaR"]["values"].append(thetaR)
                boresch_dof_dict[pair]["thetaL"]["values"].append(thetaL)

                if i == n_frames - 1:
                    boresch_dof_dict[pair]["tot_var"] = 0
                    for dof in boresch_dof_list:
                        boresch_dof_dict[pair][dof]["values"] = _np.array(
                            boresch_dof_dict[pair][dof]["values"]
                        )
                        boresch_dof_dict[pair][dof]["avg"] = boresch_dof_dict[pair][
                            dof
                        ]["values"].mean()
                        # For dihedrals, compute variance and mean based on list of values corrected for periodic boundary at
                        # pi radians, because there is no problem with dihedrals in this region
                        if dof[:3] == "phi":
                            avg = boresch_dof_dict[pair][dof]["avg"]

                            # correct variance - fully rigorous
                            corrected_values_sd = []
                            for val in boresch_dof_dict[pair][dof]["values"]:
                                dtheta = abs(val - avg)
                                corrected_values_sd.append(
                                    min(dtheta, 2 * _np.pi - dtheta)
                                )
                            corrected_values_sd = _np.array(corrected_values_sd)
                            boresch_dof_dict[pair][dof][
                                "sd"
                            ] = corrected_values_sd.std()

                            # Correct mean (will fail if very well split above and below 2pi)
                            # get middle of interval based on current mean
                            # TODO: Should use circular mean instead, see scipy
                            corrected_values_avg = []
                            periodic_bound = avg - _np.pi
                            if periodic_bound < -_np.pi:
                                periodic_bound += 2 * _np.pi
                            # shift vals from below periodic bound to above
                            for val in boresch_dof_dict[pair][dof]["values"]:
                                if val < periodic_bound:
                                    corrected_values_avg.append(val + 2 * _np.pi)
                                else:
                                    corrected_values_avg.append(val)
                            corrected_values_avg = _np.array(corrected_values_avg)
                            mean_corrected = corrected_values_avg.mean()
                            # shift mean back to normal range
                            if mean_corrected > _np.pi:
                                boresch_dof_dict[pair][dof]["avg"] = (
                                    mean_corrected - 2 * _np.pi
                                )
                            else:
                                boresch_dof_dict[pair][dof]["avg"] = mean_corrected

                        else:
                            boresch_dof_dict[pair][dof]["sd"] = boresch_dof_dict[pair][
                                dof
                            ]["values"].std()
                        # Exclude variance of internal angles as these are not restrained
                        if dof != "thetaR" and dof != "thetaL":
                            boresch_dof_dict[pair]["tot_var"] += (
                                boresch_dof_dict[pair][dof]["sd"] ** 2
                            )
                        # Assume Gaussian distributions and calculate force constants for harmonic potentials
                        # so as to reproduce these distributions
                        boresch_dof_dict[pair][dof]["k"] = 0.593 / (
                            boresch_dof_dict[pair][dof]["sd"] ** 2
                        )  # RT at 289 K is 0.593 kcal mol-1

        ### Filter, Pick Optimum Degrees of Freedom, and Select Force Constants Based on Variance, Select Equilibrium Values

        # Order pairs according to variance
        pairs_ordered_boresch_var = []
        for item in sorted(
            boresch_dof_dict.items(), key=lambda item: item[1]["tot_var"]
        ):
            pairs_ordered_boresch_var.append(item[0])
            # print(f'Pair: {item[0]}, total variance: {boresch_dof_dict[item[0]]["tot_var"]}')

        # Filter out r < 1, theta >150 or < 30
        selected_pairs_boresch = []
        for pair in pairs_ordered_boresch_var:
            cond_dist = boresch_dof_dict[pair]["r"]["avg"] > 1
            avg_angles = []
            # angles = ["thetaA", "thetaB", "thetaR","thetaL"] # also check internal angles
            angles = [
                "thetaA",
                "thetaB",
            ]  # May also be good to check internal angles, although will be much stiffer
            for angle in angles:
                avg_angles.append(boresch_dof_dict[pair][angle]["avg"])
            cond_angles = list(map(lambda x: (x < 2.62 and x > 0.52), avg_angles))
            if cond_dist and all(cond_angles):
                selected_pairs_boresch.append(pair)

        # Plotting
        dof_to_plot = [
            "r",
            "thetaA",
            "thetaB",
            "phiA",
            "phiB",
            "phiC",
        ]  # Can also plot thetaR and thetaL
        n_dof = len(dof_to_plot)
        pair = selected_pairs_boresch[0]

        # Plot histograms
        fig, axs = _plt.subplots(1, n_dof, figsize=(16, 4), dpi=500)
        for i, dof in enumerate(dof_to_plot):
            axs[i].hist(boresch_dof_dict[pair][dof]["values"], bins=10)
            axs[i].axvline(
                x=boresch_dof_dict[pair][dof]["avg"],
                color="r",
                linestyle="dashed",
                linewidth=2,
                label="mean",
            )
            if dof == "r":
                axs[i].set_xlabel("r ($\AA$)")
            else:
                axs[i].set_xlabel(f"{dof} (rad)")
            axs[i].set_ylabel("Num Vals")
            axs[i].legend()
        fig.tight_layout()
        fig.savefig(f"{work_dir}/boresch_dof_hist.png", facecolor="white")

        # Plot variation with time to see if there are slow DOF
        fig, axs = _plt.subplots(1, n_dof, figsize=(16, 4), dpi=500)
        for i, dof in enumerate(dof_to_plot):
            axs[i].plot([x for x in range(300)], boresch_dof_dict[pair][dof]["values"])
            if dof == "r":
                axs[i].set_ylabel("r ($\AA$)")
            else:
                axs[i].set_ylabel(f"{dof} (rad)")
            axs[i].set_xlabel("Frame No")
        fig.tight_layout()
        fig.savefig(f"{work_dir}/boresch_dof_time.png", facecolor="white")

        # Print out Boresch parameters
        def getBoreschRestraint(pair):
            anchor_idxs = {
                "l1": boresch_dof_dict[pair]["anchor_ats"][0],
                "l2": boresch_dof_dict[pair]["anchor_ats"][1],
                "l3": boresch_dof_dict[pair]["anchor_ats"][2],
                "r1": boresch_dof_dict[pair]["anchor_ats"][3],
                "r2": boresch_dof_dict[pair]["anchor_ats"][4],
                "r3": boresch_dof_dict[pair]["anchor_ats"][5],
            }

            anchor_ats = {}

            # Get atoms from system, excluding water and ions
            for mol in system.search(
                "not (resname WAT) or (resname CL) or (resname NA)"
            ):  # TODO: Expand this
                for anchor in list(
                    anchor_idxs.keys()
                ):  # Change to list to avoid error due to changing dict size
                    search = mol.search(f"atomidx {anchor_idxs[anchor]}")
                    # see if we have found the anchor
                    if len(search) == 1:
                        anchor_ats[anchor] = search[0]
                        del anchor_idxs[anchor]
>>>>>>> d8ac3cdd

            # Check we have found all anchors
            if not len(anchor_ats) == 6:
                raise _AnalysisError("Could not find all anchor atoms in system")

            # Get remaining parameters
            r0 = boresch_dof_data[pair]["r"]["avg"]
            thetaA0 = boresch_dof_data[pair]["thetaA"]["avg"]
            thetaB0 = boresch_dof_data[pair]["thetaB"]["avg"]
            phiA0 = boresch_dof_data[pair]["phiA"]["avg"]
            phiB0 = boresch_dof_data[pair]["phiB"]["avg"]
            phiC0 = boresch_dof_data[pair]["phiC"]["avg"]
            kr = boresch_dof_data[pair]["r"]["k"]
            kthetaA = boresch_dof_data[pair]["thetaA"]["k"]
            kthetaB = boresch_dof_data[pair]["thetaB"]["k"]
            kphiA = boresch_dof_data[pair]["phiA"]["k"]
            kphiB = boresch_dof_data[pair]["phiB"]["k"]
            kphiC = boresch_dof_data[pair]["phiC"]["k"]

            restraint_dict = {
<<<<<<< HEAD
                "anchor_points": {"r1": anchor_ats["r1"],
                                  "r2": anchor_ats["r2"],
                                  "r3": anchor_ats["r3"],
                                  "l1": anchor_ats["l1"],
                                  "l2": anchor_ats["l2"],
                                  "l3": anchor_ats["l3"]},
                "equilibrium_values": {"r0": r0 * _Units.Length.angstrom,
                                       "thetaA0": thetaA0 * _radian,
                                       "thetaB0": thetaB0 * _radian,
                                       "phiA0": phiA0 * _radian,
                                       "phiB0": phiB0 * _radian,
                                       "phiC0": phiC0 * _radian},
                "force_constants": {"kr": kr * _kcal_per_mol / _angstrom ** 2,
                                    "kthetaA": kthetaA * _kcal_per_mol / (
                                                _radian * _radian),
                                    "kthetaB": kthetaB * _kcal_per_mol / (
                                                _radian * _radian),
                                    "kphiA": kphiA * _kcal_per_mol / (
                                                _radian * _radian),
                                    "kphiB": kphiB * _kcal_per_mol / (
                                                _radian * _radian),
                                    "kphiC": kphiC * _kcal_per_mol / (
                                                _radian * _radian)}}

            restraint =  _Restraint(system, restraint_dict, temperature=temperature, rest_type='Boresch')
            return restraint


        # Find pairs with lowest SD
        pairs_ordered_sd = _findOrderedPairs(u, lig_selection_str, recept_selection_str, cutoff)

        # Convert to Boresch anchors, order by correction, and filter
        pairs_ordered_boresch, boresch_dof_data = _findOrderedBoresch(u,lig_selection_str, recept_selection_str,
                                                                    pairs_ordered_sd, temperature.value(),
                                                                    force_constant)

        # Plot
        _plotDOF(pairs_ordered_boresch, boresch_dof_data, restraint_idx = restraint_idx)
=======
                "anchor_points": {
                    "r1": anchor_ats["r1"],
                    "r2": anchor_ats["r2"],
                    "r3": anchor_ats["r3"],
                    "l1": anchor_ats["l1"],
                    "l2": anchor_ats["l2"],
                    "l3": anchor_ats["l3"],
                },
                "equilibrium_values": {
                    "r0": r0 * _Units.Length.angstrom,
                    "thetaA0": thetaA0 * _radian,
                    "thetaB0": thetaB0 * _radian,
                    "phiA0": phiA0 * _radian,
                    "phiB0": phiB0 * _radian,
                    "phiC0": phiC0 * _radian,
                },
                "force_constants": {
                    "kr": kr * _kcal_per_mol / _angstrom**2,
                    "kthetaA": kthetaA * _kcal_per_mol / (_radian * _radian),
                    "kthetaB": kthetaB * _kcal_per_mol / (_radian * _radian),
                    "kphiA": kphiA * _kcal_per_mol / (_radian * _radian),
                    "kphiB": kphiB * _kcal_per_mol / (_radian * _radian),
                    "kphiC": kphiC * _kcal_per_mol / (_radian * _radian),
                },
            }

            return _Restraint(system, restraint_dict, type="Boresch")
>>>>>>> d8ac3cdd

        # Convert to BSS compatible dictionary
        restraint = _getBoreschRestraint(pairs_ordered_boresch[restraint_idx], boresch_dof_data)

        return restraint<|MERGE_RESOLUTION|>--- conflicted
+++ resolved
@@ -29,44 +29,19 @@
 
 __all__ = ["RestraintSearch"]
 
-<<<<<<< HEAD
-try:
-    from MDRestraintsGenerator import search as _search
-    from MDRestraintsGenerator.restraints import FindBoreschRestraint as _FindBoreschRestraint
-    is_MDRestraintsGenerator = True
-except:
-    print('Please install MDRestraintsGenerator for analysis using it.')
-    is_MDRestraintsGenerator = False
-
-from MDAnalysis.analysis.distances import dist as _dist
-from MDAnalysis.lib.distances import calc_angles as _calc_angles
-from MDAnalysis.lib.distances import calc_dihedrals as _calc_dihedrals
-from scipy.stats import circmean as _circmean
-=======
-import numpy as _np
-import os as _os
-import sys as _sys
-import tempfile as _tempfile
-import warnings as _warnings
-
 from numpy.linalg import norm as _norm
->>>>>>> d8ac3cdd
 import matplotlib.pyplot as _plt
 import MDAnalysis as _mda 
 import numpy as _np
 import os as _os
+from scipy.stats import circmean as _circmean
 import sys as _sys
 import tempfile as _tempfile
 import warnings as _warnings
 
-<<<<<<< HEAD
-from Sire.Base import getBinDir as _getBinDir
-from Sire.Base import getShareDir as _getShareDir
-from Sire.Units import k_boltz as _k_boltz # kcal / (mol K)
-=======
 from sire.legacy.Base import getBinDir as _getBinDir
 from sire.legacy.Base import getShareDir as _getShareDir
->>>>>>> d8ac3cdd
+from sire.legacy.Units import k_boltz as _k_boltz # kcal / (mol K)
 
 from .._Exceptions import AnalysisError as _AnalysisError
 from .._Exceptions import MissingSoftwareError as _MissingSoftwareError
@@ -76,17 +51,13 @@
 from ..Trajectory._trajectory import Trajectory as _Trajectory
 from ..Types import Length as _Length
 from ..Types import Temperature as _Temperature
-<<<<<<< HEAD
-=======
 from ..Types import Length as _Length
 from .. import Units as _Units
 from ..Units.Length import angstrom as _angstrom
 from ..Units.Angle import radian as _radian
->>>>>>> d8ac3cdd
 from ..Units.Angle import degree as _degree
 from ..Units.Angle import radian as _radian
 from ..Units.Energy import kcal_per_mol as _kcal_per_mol
-<<<<<<< HEAD
 from ..Units.Length import angstrom as _angstrom
 from .. import _gmx_exe
 from .. import _is_notebook
@@ -98,7 +69,7 @@
     from tqdm.notebook import tqdm as _tqdm 
 else:
     from tqdm import tqdm as _tqdm
-=======
+
 from .._Utils import _try_import, _have_imported
 from .... import _isVerbose
 
@@ -106,11 +77,16 @@
 
 if _is_notebook:
     from IPython.display import FileLink as _FileLink
+    from tqdm.notebook import tqdm as _tqdm 
+else:
+    from tqdm import tqdm as _tqdm
 
 
 _mda = _try_import("MDAnalysis")
 
 if _have_imported(_mda):
+    from MDAnalysis.analysis.distances import dist as _dist
+    from MDAnalysis.lib.distances import calc_angles as _calc_angles
     from MDAnalysis.analysis.distances import dist as _dist
     from MDAnalysis.lib.distances import calc_dihedrals as _calc_dihedrals
 
@@ -125,8 +101,6 @@
         FindBoreschRestraint as _FindBoreschRestraint,
     )
 
-from ._restraint import Restraint as _Restraint
->>>>>>> d8ac3cdd
 
 # Check that the analyse_freenrg script exists.
 if _sys.platform != "win32":
@@ -153,12 +127,7 @@
     """
 
     # Create a list of supported molecular dynamics engines.
-<<<<<<< HEAD
     _engines = ["GROMACS", "SOMD"] 
-=======
-    _engines = [
-        "GROMACS",
-    ]  # TODO: "AMBER", "SOMD"
 
     def __init__(
         self,
@@ -176,7 +145,6 @@
     ):
         """
         Constructor.
->>>>>>> d8ac3cdd
 
         Parameters
         ----------
@@ -378,7 +346,6 @@
         """
         return self._work_dir
 
-<<<<<<< HEAD
     def _analyse(self, rest_type='Boresch',
                 method='MDRestraintsGenerator',
                 append_to_lig_selection="",
@@ -442,92 +409,22 @@
                 The restraints of `rest_type` which best mimic the strongest receptor-ligand
                 interactions.
             """
-=======
-    def _analyse(
-        self,
-        restraint_type="Boresch",
-        method="MDRestraintsGenerator",
-        append_to_ligand_selection="",
-        receptor_selection_str="protein and name CA C N",
-        cutoff=10 * _angstrom,  # In Angstrom
-        block="AUTO",
-    ):
-        """
-        Analyse trajectory and select restraints which best mimic strongest
-        receptor-ligand interactions.
-
-           Parameters
-           ----------
-
-           restraint_type : str
-               The type of restraints to select (currently only Boresch is available).
-               Default is 'Boresch'.
-
-           method : str
-               The method to use to derive the restraints. Currently only 'MDRestraintsGenerator'
-               is supported.
-
-           append_to_ligand_selection : str
-               Appends the supplied string to the default atom selection which chooses
-               the atoms in the ligand to consider as potential anchor points. The default
-               atom selection is f'resname {ligand_resname} and not name H*'. Uses the
-               mdanalysis atom selection language. For example, 'not name O*' will result
-               in an atom selection of f'resname {ligand_resname} and not name H* and not
-               name O*'. The f'{ligand_resname}' comes from the residue name of the
-               decoupled molecule.
-
-           receptor_selection_str : str
-               The selection string for the atoms in the receptor to consider
-               as potential anchor points. The default atom selection is
-               'protein and name CA C N'. Uses the mdanalysis atom selection
-               language.
-
-           cutoff : BioSimSpace.Types.Length
-               The greatest distance between ligand and receptor anchor atoms, in
-               Angstrom. Receptor anchors further than cutoff Angstroms from the closest
-               ligand anchors will not be included in the search for potential anchor points.
-
-           block : bool
-               Whether to block until the process has finished running.
-
-           Returns
-           -------
-
-           restraint : :class:`Restraint <BioSimSpace.Sandpit.Exscientia.FreeEnergy.Restraint>`
-               The restraints of `restraint_type` which best mimic the strongest receptor-ligand
-               interactions.
-        """
->>>>>>> d8ac3cdd
         # Wait for the process to finish.
         if block is True or block == "AUTO":
             self.wait()
 
         # Return the result of calling the staticmethod, passing in the working
         # directory of this object.
-<<<<<<< HEAD
         return RestraintSearch.analyse(self._work_dir, self._system,
                 self._process.getTrajectory(),
                 self._protocol.getTemperature(),
-                rest_type=rest_type,
+                restraint_type=rest_type,
                 method=method,
-                append_to_lig_selection=append_to_lig_selection,
+                append_to_ligand_selection=append_to_lig_selection,
                 recept_selection_str=recept_selection_str,
                 cutoff=cutoff,
                 force_constant=force_constant,
                 restraint_idx=restraint_idx)
-=======
-        return RestraintSearch.analyse(
-            self._work_dir,
-            self._system,
-            self._process.getTrajectory(),
-            self._protocol.getTemperature(),
-            restraint_type=restraint_type,
-            method=method,
-            append_to_ligand_selection=append_to_ligand_selection,
-            receptor_selection_str=receptor_selection_str,
-            cutoff=cutoff,
-        )
->>>>>>> d8ac3cdd
 
     def _initialise_process(self, system, gpu_support, **kwargs):
         """
@@ -602,30 +499,14 @@
             )
 
     @staticmethod
-<<<<<<< HEAD
-    def analyse(work_dir, system, traj, temperature, rest_type='Boresch',
+    def analyse(work_dir, system, traj, temperature, restraint_type='Boresch',
                 method='MDRestraintsGenerator',
-                append_to_lig_selection="",
+                append_to_ligand_selection="",
                 recept_selection_str='protein and name CA C N',
                 force_constant=None,
                 cutoff=8 * _angstrom,
                 restraint_idx=0): 
         """Analyse existing trajectory from a simulation working directory and
-=======
-    def analyse(
-        work_dir,
-        system,
-        traj,
-        temperature,
-        restraint_type="Boresch",
-        method="MDRestraintsGenerator",
-        append_to_ligand_selection="",
-        receptor_selection_str="protein and name CA C N",
-        cutoff=10 * _angstrom,
-    ):
-        """
-        Analyse existing trajectory from a simulation working directory and
->>>>>>> d8ac3cdd
         select restraints which best mimic the strongest receptor-ligand
         interactions.
 
@@ -668,7 +549,6 @@
                'protein and name CA C N'. Uses the mdanalysis atom selection
                language.
 
-<<<<<<< HEAD
            force_constant: BioSimSpace.Types.Energy / BioSimSpace.Types.Area
                The force constant to use for all restraints. For angles, the units of
                area will be converted to A-2 and exchanged for rad-2. If None, 
@@ -685,12 +565,6 @@
             restraint_idx: int
                 The index of the restraint from a list of candidate restraints ordered by
                 suitability. restraint_idx != 0 is only valid if method == 'BSS'.
-=======
-           cutoff : BioSimSpace.Types.Length
-               The greatest distance between ligand and receptor anchor atoms, in
-               Angstrom. Receptor anchors further than cutoff Angstroms from the closest
-               ligand anchors will not be included in the search for potential anchor points.
->>>>>>> d8ac3cdd
 
            Returns
            -------
@@ -735,13 +609,12 @@
 
         if not isinstance(method, str):
             raise TypeError(f"method {type(method)} must be of type 'str'.")
-<<<<<<< HEAD
         if not method.lower() in ['mdrestraintsgenerator', 'bss']:
             raise NotImplementedError("Deriving restraints using 'MDRestraintsGenerator'"
                                       "or 'BSS' are the only options implemented.")
                             
-        if not isinstance(append_to_lig_selection, str):
-            raise TypeError(f"append_to_lig_selection {type(append_to_lig_selection)} must be of type 'str'.")
+        if not isinstance(append_to_ligand_selection, str):
+            raise TypeError(f"append_to_lig_selection {type(append_to_ligand_selection)} must be of type 'str'.")
 
         if not isinstance(recept_selection_str, str):
             raise TypeError(f"append_to_recept_selection {type(recept_selection_str)} must be of type 'str'.")
@@ -756,29 +629,6 @@
                                  "'BioSimSpace.Types.Energy'/'BioSimSpace.Types.Length^2'"
                                  " or NoneType")
         
-=======
-        if not method.lower() in ["mdrestraintsgenerator", "bss"]:
-            raise NotImplementedError(
-                "Deriving restraints using 'MDRestraintsGenerator'"
-                "or 'BSS' are the only options implemented."
-            )
-
-        if not isinstance(append_to_ligand_selection, str):
-            raise TypeError(
-                f"append_to_ligand_selection {type(append_to_ligand_selection)} must be of type 'str'."
-            )
-
-        if not isinstance(receptor_selection_str, str):
-            raise TypeError(
-                f"append_to_recept_selection {type(receptor_selection_str)} must be of type 'str'."
-            )
-
-        if not isinstance(cutoff, _Length):
-            raise TypeError(
-                f"cutoff {type(cutoff)} must be of type 'BioSimSpace.Types.Length'."
-            )
-
->>>>>>> d8ac3cdd
         # There must be a single molecule to be decoupled (or annihilated).
         if system.nDecoupledMolecules() != 1:
             raise ValueError(
@@ -802,8 +652,7 @@
 
         if restraint_type.lower() == "boresch":
             return RestraintSearch._boresch_restraint(
-<<<<<<< HEAD
-                u, system, temperature, lig_selection_str,
+                u, system, temperature, ligand_selection_str,
                 recept_selection_str, method, work_dir, 
                 force_constant, cutoff,
                 restraint_idx=restraint_idx)
@@ -816,31 +665,6 @@
 
            Parameters
            ----------
-=======
-                u,
-                system,
-                temperature,
-                ligand_selection_str,
-                receptor_selection_str,
-                method,
-                work_dir,
-                cutoff,
-            )
-
-    @staticmethod
-    def _boresch_restraint(
-        u,
-        system,
-        temperature,
-        ligand_selection_str,
-        receptor_selection_str,
-        method,
-        work_dir,
-        cutoff,
-    ):
-        """
-        Generate the Boresch Restraint.
->>>>>>> d8ac3cdd
 
         Parameters
         ----------
@@ -870,27 +694,25 @@
             The method to use to derive the restraints. 'BSS' or 'MDRestraintsGenerator'.
             BSS uses the native BioSimSpace derivation.
 
-<<<<<<< HEAD
-           force_constant: BioSimSpace.Types.Energy / BioSimSpace.Types.Area
-               The force constant to use for all restraints. For angles, the units of
-               area will be converted to A-2 and exchanged for rad-2. If None, 
-               the default force constants are used, which are 10 kcal mol-1 A-2 [rad-2] when 
-               method == "MDRestraintsGenerator", or fit to fluctuations observed during
-               the simulation is method == "BSS".
-
-           cutoff: BioSimSpace.Types.Length
-               The greatest distance between ligand and receptor anchor atoms.
-               Only affects behaviour when method == "BSS" Receptor anchors 
-               further than cutoff Angstroms from the closest ligand anchors will not 
-               be included in the search for potential anchor points.
-
-            restraint_idx: int
-                The index of the restraint from a list of candidate restraints ordered by
-                suitability. restraint_idx != 0 is only valid if method == 'BSS'.
-=======
         work_dir : str
             The working directory for the simulation.
->>>>>>> d8ac3cdd
+
+        force_constant: BioSimSpace.Types.Energy / BioSimSpace.Types.Area
+            The force constant to use for all restraints. For angles, the units of
+            area will be converted to A-2 and exchanged for rad-2. If None, 
+            the default force constants are used, which are 10 kcal mol-1 A-2 [rad-2] when 
+            method == "MDRestraintsGenerator", or fit to fluctuations observed during
+            the simulation is method == "BSS".
+
+        cutoff: BioSimSpace.Types.Length
+            The greatest distance between ligand and receptor anchor atoms.
+            Only affects behaviour when method == "BSS" Receptor anchors 
+            further than cutoff Angstroms from the closest ligand anchors will not 
+            be included in the search for potential anchor points.
+
+        restraint_idx: int
+            The index of the restraint from a list of candidate restraints ordered by
+            suitability. restraint_idx != 0 is only valid if method == 'BSS'.
 
         cutoff : BioSimSpace.Types.Length
             The greatest distance between ligand and receptor anchor atoms, in
@@ -905,15 +727,12 @@
             interactions.
         """
         if method == "MDRestraintsGenerator":
-<<<<<<< HEAD
             if restraint_idx != 0:
                 raise ValueError("restraint_idx must be 0 for MDRestraintsGenerator.")
-            if is_MDRestraintsGenerator:
+            else:
                 return RestraintSearch._boresch_restraint_MDRestraintsGenerator(
                     u, system, temperature, lig_selection_str,
                     recept_selection_str, force_constant, work_dir)
-            else:
-                raise ImportError('MDRestraintsGenerator not available.')
 
         elif method == "BSS":
             return RestraintSearch._boresch_restraint_BSS(
@@ -922,8 +741,8 @@
                 cutoff, restraint_idx=restraint_idx)
 
     @staticmethod
-    def _boresch_restraint_MDRestraintsGenerator(u, system, temperature, lig_selection_str,
-                           recept_selection_str, force_constant, work_dir):
+    def _boresch_restraint_MDRestraintsGenerator(u, system, temperature, ligand_selection_str,
+                           receptor_selection_str, force_constant, work_dir):
         """Generate the Boresch Restraint using MDRestraintsGenerator.
  
         Parameters
@@ -933,75 +752,19 @@
             The trajectory for the ABFE restraint calculation as a
             MDAnalysis.Universe object.
  
-=======
-            if _have_imported(_MDRestraintsGenerator):
-                try:
-                    return RestraintSearch._boresch_restraint_MDRestraintsGenerator(
-                        u,
-                        system,
-                        temperature,
-                        ligand_selection_str,
-                        receptor_selection_str,
-                        work_dir,
-                    )
-                except Exception as e:
-                    msg = (
-                        "Failed to generate the restraint using MDRestraintsGenerator."
-                    )
-                    if _isVerbose():
-                        msg += ": " + getattr(e, "message", repr(e))
-                        raise IOError(msg) from e
-                    else:
-                        raise IOError(msg) from None
-
-            else:
-                raise ImportError("MDRestraintsGenerator not available.")
-        # No need to review this part as Finlay is still working on it.
-        elif method == "BSS":
-            return RestraintSearch._boresch_restraint_BSS(
-                u,
-                system,
-                temperature,
-                ligand_selection_str,
-                receptor_selection_str,
-                work_dir,
-                cutoff,
-            )
-
-    @staticmethod
-    def _boresch_restraint_MDRestraintsGenerator(
-        u,
-        system,
-        temperature,
-        ligand_selection_str,
-        receptor_selection_str,
-        work_dir,
-    ):
-        """
-        Generate the Boresch Restraint using MDRestraintsGenerator.
-
-        Parameters
-        ----------
-
-        u : MDAnalysis.Universe
-            The trajectory for the ABFE restraint calculation as a
-            MDAnalysis.Universe object.
-
->>>>>>> d8ac3cdd
         system : :class:`System <BioSimSpace._SireWrappers.System>`
             The molecular system for the ABFE restraint calculation. This
             must contain a single decoupled molecule and is assumed to have
             already been equilibrated.
-<<<<<<< HEAD
  
         temperature : :class:`System <BioSimSpace.Types.Temperature>`
             The temperature of the system
  
-        lig_selection_str: str
+        ligand_selection_str: str
             The selection string for the atoms in the ligand to consider
             as potential anchor points.
  
-        recept_selection_str: str
+        receptor_selection_str: str
             The selection string for the protein in the ligand to consider
             as potential anchor points.
  
@@ -1020,28 +783,6 @@
  
         restraint : :class:`Restraint <BioSimSpace.Sandpit.Exscientia.FreeEnergy.Restraint>`
             The restraints of `rest_type` which best mimic the strongest receptor-ligand
-=======
-
-        temperature : :class:`System <BioSimSpace.Types.Temperature>`
-            The temperature of the system
-
-        ligand_selection_str : str
-            The selection string for the atoms in the ligand to consider
-            as potential anchor points.
-
-        receptor_selection_str : str
-            The selection string for the protein in the ligand to consider
-            as potential anchor points.
-
-        work_dir : str
-            The working directory for the simulation.
-
-        Returns
-        -------
-
-        restraint : :class:`Restraint <BioSimSpace.Sandpit.Exscientia.FreeEnergy.Restraint>`
-            The restraints of `restraint_type` which best mimic the strongest receptor-ligand
->>>>>>> d8ac3cdd
             interactions.
         """
         ligand_atoms = _search.find_ligand_atoms(
@@ -1096,7 +837,6 @@
         index = boresch.restraint.min_frame
         # r1-l1 (r0, kr)
         r0 = boresch.restraint.bond.values[index] * _angstrom
-<<<<<<< HEAD
         kr = k_dist
         # r2-r1-l1 (thetaA0, kthetaA)
         thetaA0 = boresch.restraint.angles[1].values[index] * _degree
@@ -1113,24 +853,6 @@
         # r1-l1-l2-l3 (phiC0, kphiC)
         phiC0 = boresch.restraint.dihedrals[0].values[index] * _degree
         kphiC = k_ang
-=======
-        kr = 10 * _kcal_per_mol / (_angstrom**2)
-        # r2-r1-l1 (thetaA0, kthetaA)
-        thetaA0 = boresch.restraint.angles[1].values[index] * _degree
-        kthetaA = 10 * _kcal_per_mol / (_radian**2)
-        # r1-l1-l2 (thetaB0, kthetaB)
-        thetaB0 = boresch.restraint.angles[0].values[index] * _degree
-        kthetaB = 10 * _kcal_per_mol / (_radian**2)
-        # r3-r2-r1-l1 (phiA0, kphiA)
-        phiA0 = boresch.restraint.dihedrals[2].values[index] * _degree
-        kphiA = 10 * _kcal_per_mol / (_radian**2)
-        # r2-r1-l1-l2 (phiB0, kphiB)
-        phiB0 = boresch.restraint.dihedrals[1].values[index] * _degree
-        kphiB = 10 * _kcal_per_mol / (_radian**2)
-        # r1-l1-l2-l3 (phiC0, kphiC)
-        phiC0 = boresch.restraint.dihedrals[0].values[index] * _degree
-        kphiC = 10 * _kcal_per_mol / (_radian**2)
->>>>>>> d8ac3cdd
 
         restraint_dict = {
             # The default index is in the format of numpy.int64
@@ -1164,10 +886,9 @@
         # Waiting for the BSS to fix the getFrames
         # best_frame = traj.getFrames(index)
         best_frame = system
-<<<<<<< HEAD
         restraint = _Restraint(best_frame, restraint_dict,
                               temperature,
-                              rest_type='Boresch')
+                              restraint_type='Boresch')
         return restraint
 
     @staticmethod
@@ -1269,126 +990,6 @@
             pairs_ordered_sd : list of tuples
                 List of receptor-ligand atom pairs ordered by increasing variance of distance over
                 the trajectory.
-=======
-        restraint = _Restraint(
-            best_frame, restraint_dict, temperature, restraint_type="Boresch"
-        )
-        return restraint
-
-    @staticmethod
-    def _boresch_restraint_BSS(
-        u,
-        system,
-        temperature,
-        ligand_selection_str,
-        receptor_selection_str,
-        work_dir,
-        cutoff,
-    ):
-        """
-        Generate the Boresch Restraint.
-
-        Parameters
-        ----------
-
-        u : MDAnalysis.Universe
-            The trajectory for the ABFE restraint calculation as a
-            MDAnalysis.Universe object.
-
-        system : :class:`System <BioSimSpace._SireWrappers.System>`
-            The molecular system for the ABFE restraint calculation. This
-            must contain a single decoupled molecule and is assumed to have
-            already been equilibrated.
-
-        temperature : :class:`System <BioSimSpace.Types.Temperature>`
-            The temperature of the system
-
-        ligand_selection_str : str
-            The selection string for the atoms in the ligand to consider
-            as potential anchor points.
-
-        receptor_selection_str : str
-            The selection string for the protein in the ligand to consider
-            as potential anchor points.
-
-        work_dir : str
-            The working directory for the simulation.
-
-        cutoff : float
-            The greatest distance between ligand and receptor anchor atoms, in
-            Angstrom. Receptor anchors further than cutoff Angstroms from the closest
-            ligand anchors will not be included in the search for potential anchor points.
-
-        Returns
-        -------
-
-        restraint : :class:`Restraint <BioSimSpace.Sandpit.Exscientia.FreeEnergy.Restraint>`
-            The restraints of `restraint_type` which best mimic the strongest receptor-ligand
-            interactions.
-        """
-        # Please don't review this part yet as Finlay is working on it.
-        # TODO Tidy this up and improve. Change algorithm to fit to match that discussed.
-        lig_selection = u.select_atoms(ligand_selection_str)
-
-        # anchors dict of dict. For each ligand heavy atom there is a dictionary of protein heavy atoms,
-        # for each of which there is a dictionary of average distances and standard deviation
-
-        anchors_dict = {}
-        for lig_atom in lig_selection:
-            for prot_atom in u.select_atoms(
-                f"{receptor_selection_str} and (around {cutoff} index {lig_atom.index})"
-            ):
-                anchors_dict[(lig_atom.index, prot_atom.index)] = {}
-                anchors_dict[(lig_atom.index, prot_atom.index)]["dists"] = []
-
-        ### Compute Average Distance and SD
-
-        for frame in u.trajectory:
-            for lig_atom_index, prot_atom_index in anchors_dict.keys():
-                distance = _dist(
-                    _mda.AtomGroup([u.atoms[lig_atom_index]]),
-                    _mda.AtomGroup([u.atoms[prot_atom_index]]),
-                    box=frame.dimensions,
-                )[2][0]
-                anchors_dict[(lig_atom_index, prot_atom_index)]["dists"].append(
-                    distance
-                )
-
-        # change lists to numpy arrays
-        for pair in anchors_dict.keys():
-            anchors_dict[pair]["dists"] = _np.array(anchors_dict[pair]["dists"])
-
-        # calculate average and SD
-        for pair in anchors_dict.keys():
-            anchors_dict[pair]["avg_dist"] = anchors_dict[pair]["dists"].mean()
-            anchors_dict[pair]["sd_dist"] = anchors_dict[pair]["dists"].std()
-
-        # get n pairs with lowest SD
-        pairs_ordered_sd = []
-        for item in sorted(anchors_dict.items(), key=lambda item: item[1]["sd_dist"]):
-            pairs_ordered_sd.append(item[0])
-            # print(f'Pair: {item[0]}, av distance: {item[1]["avg_dist"]:.2f}, SD: {item[1]["sd_dist"]:.2f}')
-
-        # Print out pairs with lowest SD
-        # print("The ligand-protein atom pairs with the lowest SD in distance are:")
-        # for i in range(5):
-        #    print(f"{u.atoms[pairs_ordered_sd[i][0]]} and {u.atoms[pairs_ordered_sd[i][1]]}")
-
-        ### For Pairs with Lowest Pairwise RMSDs, find Adjacent Heavy Atoms
-
-        def getAnchorAts(a1_idx, u):
-            """
-            Takes in index of anchor atom 1 and universe and returns
-            list of all three anchor atoms, which are chosen to be bonded
-            and not H".
-
-            Args:
-                a1_idx (int): Index of the first anchor atom
-                u (mda universe): The mda universe
-
-            Returns:
-                ints: The indices of all three anchor points
->>>>>>> d8ac3cdd
             """
 
             lig_selection = u.select_atoms(lig_selection_str)
@@ -1472,36 +1073,17 @@
                 a3_idx = bonded_at_a1[1].index
             # Otherwise take from atoms bonded to a2
             else:
-<<<<<<< HEAD
                 bonded_at_a2 = bonded_at_a1[0].bonded_atoms.select_atoms(selection_str)
                 bonded_at_a2 -= a1_at # Ensure we do not select a1 again
                 if len(bonded_at_a2) == 0:
                     raise _AnalysisError("Could not find anchor points matching search critera")
                 else:
                     a3_idx = bonded_at_a2[0].index
-=======
-                # at end of chain, get next heavy atom along
-                a3_idx = (
-                    bonded_heavy_at[0].bonded_atoms.select_atoms("not name H*")[0].index
-                )
->>>>>>> d8ac3cdd
 
             return a1_idx, a2_idx, a3_idx
 
 
-<<<<<<< HEAD
         def _getDistance(idx1, idx2, u):
-            """ Distance in Angstrom"""
-            distance = _dist(_mda.AtomGroup([u.atoms[idx1]]),
-                             _mda.AtomGroup([u.atoms[idx2]]),
-                             box=u.dimensions)[2][0]
-            return distance
-
-
-        def _getAngle(idx1, idx2, idx3, u):
-            """Angle in rad"""
-=======
-        def getDistance(idx1, idx2, u):
             """Distance in Angstrom."""
             distance = _dist(
                 _mda.AtomGroup([u.atoms[idx1]]),
@@ -1510,16 +1092,14 @@
             )[2][0]
             return distance
 
-        def getAngle(idx1, idx2, idx3, u):
-            """Angle in radian."""
->>>>>>> d8ac3cdd
+        def _getAngle(idx1, idx2, idx3, u):
+            """Angle in radians."""
             C = u.atoms[idx1].position
             B = u.atoms[idx2].position
             A = u.atoms[idx3].position
             angle = _calc_angles(C, B, A, box=u.dimensions)
             return angle
 
-<<<<<<< HEAD
 
         def _getDihedral(idx1, idx2, idx3, idx4, u):
             """Dihedral in rad"""
@@ -1533,22 +1113,6 @@
 
         def _getBoreschDOF(l1, l2, l3, r1, r2, r3, u):
             """Calculate Boresch degrees of freedom from indices of anchor atoms"""
-=======
-        def getDihedral(idx1, idx2, idx3, idx4, u):
-            """Dihedral in radian."""
-            positions = [u.atoms[idx].position for idx in [idx1, idx2, idx3, idx4]]
-            dihedral = _calc_dihedrals(
-                positions[0],
-                positions[1],
-                positions[2],
-                positions[3],
-                box=u.dimensions,
-            )
-            return dihedral
-
-        def getBoreschDof(l1, l2, l3, r1, r2, r3, u):
-            """Calculate Boresch degrees of freedom from indices of anchor atoms."""
->>>>>>> d8ac3cdd
             # Ordering of connection of anchors is r3,r2,r1,l1,l2,l3
             r = _getDistance(r1, l1, u)
             thetaA = _getAngle(r2, r1, l1, u)
@@ -1561,20 +1125,6 @@
             thetaL = _getAngle(l1, l2, l3, u)  # Ligand internal angle
             return r, thetaA, thetaB, phiA, phiB, phiC, thetaR, thetaL
 
-<<<<<<< HEAD
-=======
-        lig_anchors = getAnchorAts(pairs_ordered_sd[0][0], u)
-        prot_anchors = getAnchorAts(pairs_ordered_sd[0][1], u)
-        getBoreschDof(
-            lig_anchors[0],
-            lig_anchors[1],
-            lig_anchors[2],
-            prot_anchors[0],
-            prot_anchors[1],
-            prot_anchors[2],
-            u,
-        )
->>>>>>> d8ac3cdd
 
         def _getConfigVol(equil_vals, force_consts, temp):
             """Find the configurational volume accessible to the 
@@ -1584,7 +1134,6 @@
             Parameters
             ----------
 
-<<<<<<< HEAD
             equil_vals : dict
                 Dictionary of equilibrium values for the Boresch restraint. Must have units
                 of Angstrom and radians. Of the form {"r": r0, "thetaA": thetaA0, 
@@ -1868,223 +1417,6 @@
                            'r3': boresch_dof_data[pair]["anchor_ats"][5]}
 
             anchor_ats = {k: system.getAtom(int(v)) for k, v in anchor_idxs.items()}
-=======
-        boresch_dof_dict = {}
-        for pair in pairs_ordered_sd[:200]:  # Check top 200 pairs
-            boresch_dof_dict[pair] = {}
-            l1_idx, r1_idx = pair
-            _, l2_idx, l3_idx = getAnchorAts(l1_idx, u)
-            _, r2_idx, r3_idx = getAnchorAts(r1_idx, u)
-            boresch_dof_dict[pair]["anchor_ats"] = [
-                l1_idx,
-                l2_idx,
-                l3_idx,
-                r1_idx,
-                r2_idx,
-                r3_idx,
-            ]
-
-            boresch_dof_list = [
-                "r",
-                "thetaA",
-                "thetaB",
-                "phiA",
-                "phiB",
-                "phiC",
-                "thetaR",
-                "thetaL",
-            ]
-
-            # Add sub dictionaries for each Boresch degree of freedom
-            for dof in boresch_dof_list:
-                boresch_dof_dict[pair][dof] = {}
-                boresch_dof_dict[pair][dof]["values"] = []
-
-            # Populate these dictionaries with values from trajectory
-            n_frames = len(u.trajectory)
-
-            for i, frame in enumerate(
-                u.trajectory
-            ):  # TODO: Use MDA.analysis.base instead?
-                (
-                    r,
-                    thetaA,
-                    thetaB,
-                    phiA,
-                    phiB,
-                    phiC,
-                    thetaR,
-                    thetaL,
-                ) = getBoreschDof(l1_idx, l2_idx, l3_idx, r1_idx, r2_idx, r3_idx, u)
-                boresch_dof_dict[pair]["r"]["values"].append(r)
-                boresch_dof_dict[pair]["thetaA"]["values"].append(thetaA)
-                boresch_dof_dict[pair]["thetaB"]["values"].append(thetaB)
-                boresch_dof_dict[pair]["phiA"]["values"].append(phiA)
-                boresch_dof_dict[pair]["phiB"]["values"].append(phiB)
-                boresch_dof_dict[pair]["phiC"]["values"].append(phiC)
-                boresch_dof_dict[pair]["thetaR"]["values"].append(thetaR)
-                boresch_dof_dict[pair]["thetaL"]["values"].append(thetaL)
-
-                if i == n_frames - 1:
-                    boresch_dof_dict[pair]["tot_var"] = 0
-                    for dof in boresch_dof_list:
-                        boresch_dof_dict[pair][dof]["values"] = _np.array(
-                            boresch_dof_dict[pair][dof]["values"]
-                        )
-                        boresch_dof_dict[pair][dof]["avg"] = boresch_dof_dict[pair][
-                            dof
-                        ]["values"].mean()
-                        # For dihedrals, compute variance and mean based on list of values corrected for periodic boundary at
-                        # pi radians, because there is no problem with dihedrals in this region
-                        if dof[:3] == "phi":
-                            avg = boresch_dof_dict[pair][dof]["avg"]
-
-                            # correct variance - fully rigorous
-                            corrected_values_sd = []
-                            for val in boresch_dof_dict[pair][dof]["values"]:
-                                dtheta = abs(val - avg)
-                                corrected_values_sd.append(
-                                    min(dtheta, 2 * _np.pi - dtheta)
-                                )
-                            corrected_values_sd = _np.array(corrected_values_sd)
-                            boresch_dof_dict[pair][dof][
-                                "sd"
-                            ] = corrected_values_sd.std()
-
-                            # Correct mean (will fail if very well split above and below 2pi)
-                            # get middle of interval based on current mean
-                            # TODO: Should use circular mean instead, see scipy
-                            corrected_values_avg = []
-                            periodic_bound = avg - _np.pi
-                            if periodic_bound < -_np.pi:
-                                periodic_bound += 2 * _np.pi
-                            # shift vals from below periodic bound to above
-                            for val in boresch_dof_dict[pair][dof]["values"]:
-                                if val < periodic_bound:
-                                    corrected_values_avg.append(val + 2 * _np.pi)
-                                else:
-                                    corrected_values_avg.append(val)
-                            corrected_values_avg = _np.array(corrected_values_avg)
-                            mean_corrected = corrected_values_avg.mean()
-                            # shift mean back to normal range
-                            if mean_corrected > _np.pi:
-                                boresch_dof_dict[pair][dof]["avg"] = (
-                                    mean_corrected - 2 * _np.pi
-                                )
-                            else:
-                                boresch_dof_dict[pair][dof]["avg"] = mean_corrected
-
-                        else:
-                            boresch_dof_dict[pair][dof]["sd"] = boresch_dof_dict[pair][
-                                dof
-                            ]["values"].std()
-                        # Exclude variance of internal angles as these are not restrained
-                        if dof != "thetaR" and dof != "thetaL":
-                            boresch_dof_dict[pair]["tot_var"] += (
-                                boresch_dof_dict[pair][dof]["sd"] ** 2
-                            )
-                        # Assume Gaussian distributions and calculate force constants for harmonic potentials
-                        # so as to reproduce these distributions
-                        boresch_dof_dict[pair][dof]["k"] = 0.593 / (
-                            boresch_dof_dict[pair][dof]["sd"] ** 2
-                        )  # RT at 289 K is 0.593 kcal mol-1
-
-        ### Filter, Pick Optimum Degrees of Freedom, and Select Force Constants Based on Variance, Select Equilibrium Values
-
-        # Order pairs according to variance
-        pairs_ordered_boresch_var = []
-        for item in sorted(
-            boresch_dof_dict.items(), key=lambda item: item[1]["tot_var"]
-        ):
-            pairs_ordered_boresch_var.append(item[0])
-            # print(f'Pair: {item[0]}, total variance: {boresch_dof_dict[item[0]]["tot_var"]}')
-
-        # Filter out r < 1, theta >150 or < 30
-        selected_pairs_boresch = []
-        for pair in pairs_ordered_boresch_var:
-            cond_dist = boresch_dof_dict[pair]["r"]["avg"] > 1
-            avg_angles = []
-            # angles = ["thetaA", "thetaB", "thetaR","thetaL"] # also check internal angles
-            angles = [
-                "thetaA",
-                "thetaB",
-            ]  # May also be good to check internal angles, although will be much stiffer
-            for angle in angles:
-                avg_angles.append(boresch_dof_dict[pair][angle]["avg"])
-            cond_angles = list(map(lambda x: (x < 2.62 and x > 0.52), avg_angles))
-            if cond_dist and all(cond_angles):
-                selected_pairs_boresch.append(pair)
-
-        # Plotting
-        dof_to_plot = [
-            "r",
-            "thetaA",
-            "thetaB",
-            "phiA",
-            "phiB",
-            "phiC",
-        ]  # Can also plot thetaR and thetaL
-        n_dof = len(dof_to_plot)
-        pair = selected_pairs_boresch[0]
-
-        # Plot histograms
-        fig, axs = _plt.subplots(1, n_dof, figsize=(16, 4), dpi=500)
-        for i, dof in enumerate(dof_to_plot):
-            axs[i].hist(boresch_dof_dict[pair][dof]["values"], bins=10)
-            axs[i].axvline(
-                x=boresch_dof_dict[pair][dof]["avg"],
-                color="r",
-                linestyle="dashed",
-                linewidth=2,
-                label="mean",
-            )
-            if dof == "r":
-                axs[i].set_xlabel("r ($\AA$)")
-            else:
-                axs[i].set_xlabel(f"{dof} (rad)")
-            axs[i].set_ylabel("Num Vals")
-            axs[i].legend()
-        fig.tight_layout()
-        fig.savefig(f"{work_dir}/boresch_dof_hist.png", facecolor="white")
-
-        # Plot variation with time to see if there are slow DOF
-        fig, axs = _plt.subplots(1, n_dof, figsize=(16, 4), dpi=500)
-        for i, dof in enumerate(dof_to_plot):
-            axs[i].plot([x for x in range(300)], boresch_dof_dict[pair][dof]["values"])
-            if dof == "r":
-                axs[i].set_ylabel("r ($\AA$)")
-            else:
-                axs[i].set_ylabel(f"{dof} (rad)")
-            axs[i].set_xlabel("Frame No")
-        fig.tight_layout()
-        fig.savefig(f"{work_dir}/boresch_dof_time.png", facecolor="white")
-
-        # Print out Boresch parameters
-        def getBoreschRestraint(pair):
-            anchor_idxs = {
-                "l1": boresch_dof_dict[pair]["anchor_ats"][0],
-                "l2": boresch_dof_dict[pair]["anchor_ats"][1],
-                "l3": boresch_dof_dict[pair]["anchor_ats"][2],
-                "r1": boresch_dof_dict[pair]["anchor_ats"][3],
-                "r2": boresch_dof_dict[pair]["anchor_ats"][4],
-                "r3": boresch_dof_dict[pair]["anchor_ats"][5],
-            }
-
-            anchor_ats = {}
-
-            # Get atoms from system, excluding water and ions
-            for mol in system.search(
-                "not (resname WAT) or (resname CL) or (resname NA)"
-            ):  # TODO: Expand this
-                for anchor in list(
-                    anchor_idxs.keys()
-                ):  # Change to list to avoid error due to changing dict size
-                    search = mol.search(f"atomidx {anchor_idxs[anchor]}")
-                    # see if we have found the anchor
-                    if len(search) == 1:
-                        anchor_ats[anchor] = search[0]
-                        del anchor_idxs[anchor]
->>>>>>> d8ac3cdd
 
             # Check we have found all anchors
             if not len(anchor_ats) == 6:
@@ -2105,7 +1437,6 @@
             kphiC = boresch_dof_data[pair]["phiC"]["k"]
 
             restraint_dict = {
-<<<<<<< HEAD
                 "anchor_points": {"r1": anchor_ats["r1"],
                                   "r2": anchor_ats["r2"],
                                   "r3": anchor_ats["r3"],
@@ -2130,7 +1461,7 @@
                                     "kphiC": kphiC * _kcal_per_mol / (
                                                 _radian * _radian)}}
 
-            restraint =  _Restraint(system, restraint_dict, temperature=temperature, rest_type='Boresch')
+            restraint =  _Restraint(system, restraint_dict, temperature=temperature, restraint_type='Boresch')
             return restraint
 
 
@@ -2144,35 +1475,6 @@
 
         # Plot
         _plotDOF(pairs_ordered_boresch, boresch_dof_data, restraint_idx = restraint_idx)
-=======
-                "anchor_points": {
-                    "r1": anchor_ats["r1"],
-                    "r2": anchor_ats["r2"],
-                    "r3": anchor_ats["r3"],
-                    "l1": anchor_ats["l1"],
-                    "l2": anchor_ats["l2"],
-                    "l3": anchor_ats["l3"],
-                },
-                "equilibrium_values": {
-                    "r0": r0 * _Units.Length.angstrom,
-                    "thetaA0": thetaA0 * _radian,
-                    "thetaB0": thetaB0 * _radian,
-                    "phiA0": phiA0 * _radian,
-                    "phiB0": phiB0 * _radian,
-                    "phiC0": phiC0 * _radian,
-                },
-                "force_constants": {
-                    "kr": kr * _kcal_per_mol / _angstrom**2,
-                    "kthetaA": kthetaA * _kcal_per_mol / (_radian * _radian),
-                    "kthetaB": kthetaB * _kcal_per_mol / (_radian * _radian),
-                    "kphiA": kphiA * _kcal_per_mol / (_radian * _radian),
-                    "kphiB": kphiB * _kcal_per_mol / (_radian * _radian),
-                    "kphiC": kphiC * _kcal_per_mol / (_radian * _radian),
-                },
-            }
-
-            return _Restraint(system, restraint_dict, type="Boresch")
->>>>>>> d8ac3cdd
 
         # Convert to BSS compatible dictionary
         restraint = _getBoreschRestraint(pairs_ordered_boresch[restraint_idx], boresch_dof_data)
