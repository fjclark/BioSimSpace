######################################################################
# BioSimSpace: Making biomolecular simulation a breeze!
#
# Copyright: 2017-2023
#
# Authors: Lester Hedges <lester.hedges@gmail.com>
#
# BioSimSpace is free software: you can redistribute it and/or modify
# it under the terms of the GNU General Public License as published by
# the Free Software Foundation, either version 3 of the License, or
# (at your option) any later version.
#
# BioSimSpace is distributed in the hope that it will be useful,
# but WITHOUT ANY WARRANTY; without even the implied warranty of
# MERCHANTABILITY or FITNESS FOR A PARTICULAR PURPOSE. See the
# GNU General Public License for more details.
#
# You should have received a copy of the GNU General Public License
# along with BioSimSpace. If not, see <http://www.gnu.org/licenses/>.
#####################################################################

<<<<<<< HEAD
"""
A class for holding restraints.
"""
from scipy import integrate as _integrate
import numpy as _np
import warnings as _warnings

from Sire.Units import angstrom3 as _Sire_angstrom3
from Sire.Units import k_boltz as _k_boltz
from Sire.Units import meter3 as _Sire_meter3
from Sire.Units import mole as _Sire_mole

from .._SireWrappers import Atom as _Atom
from .._SireWrappers import System as _System
from ..Types import Angle as _Angle
from ..Types import Length as _Length
from ..Types import Temperature as _Temperature
from ..Units.Angle import degree as _degree
from ..Units.Angle import radian as _radian
from ..Units.Area import angstrom2 as _angstrom2
from ..Units.Energy import kcal_per_mol as _kcal_per_mol
from ..Units.Energy import kj_per_mol as _kj_per_mol
from ..Units.Length import angstrom as _angstrom
from ..Units.Length import nanometer as _nanometer
from ..Units.Temperature import kelvin as _kelvin

class Restraint():
    '''The Restraint class which holds the restraint information for the ABFE
=======
"""A class for holding restraints."""

import numpy as np
from sire.legacy.Units import k_boltz as _k_boltz
from sire.legacy.Units import meter3 as _meter3
from sire.legacy.Units import nanometer3 as _nanometer3
from sire.legacy.Units import mole as _mole

from .._SireWrappers import Atom as _Atom
from ..Types import Length as _Length
from ..Types import Angle as _Angle
from ..Types import Temperature as _Temperature
from .._SireWrappers import System as _System
from ..Units.Length import nanometer as _nanometer
from ..Units.Area import nanometer2 as _nanometer2
from ..Units.Temperature import kelvin as _kelvin
from ..Units.Angle import degree as _degree
from ..Units.Angle import radian as _radian
from ..Units.Energy import kj_per_mol as _kj_per_mol
from ..Units.Energy import kcal_per_mol as _kcal_per_mol


class Restraint:
    """
    The Restraint class which holds the restraint information for the ABFE
>>>>>>> d8ac3cdd
    calculations. Currently only Boresch type restraint is supported.

    Boresch restraint is a set of harmonic restraints containing one bond, two
    angle and three dihedrals, which comes from three atoms in the ligand
    (l1, l2, l3) and three atoms in the protein (r1, r2, r3). The restraints
    are represented in the format of:
    atom1-atom2-... (equilibrium value, force constant)

    The nomenclature:
    Bonds: r1-l1 (r0, kr)
    Angles: r2-r1-l1 (thetaA0, kthetaA), r1-l1-l2 (thetaB0, kthetaB)
    Dihedrals: r3-r2-r1-l1 (phiA0, kphiA), r2-r1-l1-l2 (phiB0, kphiB), r1-l1-l2-l3 (phiC0, kphiC)

    The restraint_dict has the following compact format.

    restraint_dict = {
        "anchor_points":{"r1": BioSimSpace._SireWrappers.Atom,
                         "r2": BioSimSpace._SireWrappers.Atom,
                         "r3": BioSimSpace._SireWrappers.Atom,
                         "l1": BioSimSpace._SireWrappers.Atom,
                         "l2": BioSimSpace._SireWrappers.Atom,
                         "l3": BioSimSpace._SireWrappers.Atom},
        "equilibrium_values":{"r0": BioSimSpace.Types.Length,
                              "thetaA0": BioSimSpace.Types.Angle,
                              "thetaB0": BioSimSpace.Types.Angle,
                              "phiA0": BioSimSpace.Types.Angle,
                              "phiB0": BioSimSpace.Types.Angle,
                              "phiC0": BioSimSpace.Types.Angle},
        "force_constants":{"kr": BioSimSpace.Types.Energy / BioSimSpace.Types.Area,
                           "kthetaA": BioSimSpace.Types.Energy / (BioSimSpace.Types.Area * BioSimSpace.Types.Area),
                           "kthetaB": BioSimSpace.Types.Energy / (BioSimSpace.Types.Area * BioSimSpace.Types.Area),
                           "kphiA": BioSimSpace.Types.Energy / (BioSimSpace.Types.Area * BioSimSpace.Types.Area),
                           "kphiB": BioSimSpace.Types.Energy / (BioSimSpace.Types.Area * BioSimSpace.Types.Area),
                           "kphiC": BioSimSpace.Types.Energy / (BioSimSpace.Types.Area * BioSimSpace.Types.Area)}}
    """

    def __init__(self, system, restraint_dict, temperature, restraint_type="Boresch"):
        """
        Constructor.

        Parameters
        ----------

        system : :class:`System <BioSimSpace._SireWrappers.System>`
            The molecular system.

        restraint_dict : dict
            The dict for holding the restraint.

        temperature : :class:`System <BioSimSpace.Types.Temperature>`
            The temperature of the system

        restraint_type : str
            The type of the restraint. (`Boresch`, )
        """
        if not isinstance(temperature, _Temperature):
            raise ValueError(
                "temperature must be of type 'BioSimSpace.Types.Temperature'"
            )
        else:
            self.T = temperature

        if restraint_type.lower() == "boresch":
            self._restraint_type = "boresch"
            # Test if the atoms are of BioSimSpace._SireWrappers.Atom
<<<<<<< HEAD
            for key in ['r3', 'r2', 'r1', 'l1', 'l2', 'l3']:
                if not isinstance(restraint_dict['anchor_points'][key], _Atom):
                    raise ValueError(f"restraint_dict['anchor_points']['{key}'] "
                                     f"must be of type "
                                     f"'BioSimSpace._SireWrappers.Atom'")

            # Test if the equilibrium length of the bond r1-l1 is a length unit
            # Such as angstrom or nanometer
            if not isinstance(restraint_dict['equilibrium_values']['r0'], _Length):
=======
            for key in ["r3", "r2", "r1", "l1", "l2", "l3"]:
                if not isinstance(restraint_dict["anchor_points"][key], _Atom):
                    raise ValueError(
                        f"restraint_dict['anchor_points']['{key}'] "
                        f"must be of type "
                        f"'BioSimSpace._SireWrappers.Atom'"
                    )

            # Test if the equilibrium length of the bond r1-l1 is a length unit
            # Such as angstrom or nanometer
            if not isinstance(restraint_dict["equilibrium_values"]["r0"], _Length):
>>>>>>> d8ac3cdd
                raise ValueError(
                    "restraint_dict['equilibrium_values']['r0'] must be of type 'BioSimSpace.Types.Length'"
                )

            # Test if the equilibrium length of the angle and dihedral is a
            # angle unit such as radian or degree
            for key in ["thetaA0", "thetaB0", "phiA0", "phiB0", "phiC0"]:
<<<<<<< HEAD
                if not isinstance(restraint_dict['equilibrium_values'][key], _Angle):
=======
                if not isinstance(restraint_dict["equilibrium_values"][key], _Angle):
>>>>>>> d8ac3cdd
                    raise ValueError(
                        f"restraint_dict['equilibrium_values']['{key}'] must be "
                        f"of type 'BioSimSpace.Types.Angle'"
                    )

            # Test if the force constant of the bond r1-l1 is the correct unit
            # Such as kcal/mol/angstrom^2
            dim = restraint_dict["force_constants"]["kr"].dimensions()
            if dim != (0, 0, 0, 1, -1, 0, -2):
                raise ValueError(
                    "restraint_dict['force_constants']['kr'] must be of type "
                    "'BioSimSpace.Types.Energy'/'BioSimSpace.Types.Length^2'"
                )

            # Test if the force constant of the angle and dihedral is the correct unit
            # Such as kcal/mol/rad^2
            for key in ["kthetaA", "kthetaB", "kphiA", "kphiB", "kphiC"]:
                dim = restraint_dict["force_constants"][key].dimensions()
                if dim != (-2, 0, 2, 1, -1, 0, -2):
                    raise ValueError(
                        f"restraint_dict['force_constants']['{key}'] must be of type "
<<<<<<< HEAD
                        f"'BioSimSpace.Types.Energy'/'BioSimSpace.Types.Angle^2'")

            # Test for unstable combinations of force constants
            non_zero_force_const = [i[0] for i in restraint_dict["force_constants"].items() if i[1].value() != 0]
            if "kr" not in non_zero_force_const:
                raise ValueError('"kr" cannot be zero')
            if "kthetaA" not in non_zero_force_const:
                if "kphiA" in non_zero_force_const or "kphiB" in non_zero_force_const:
                    raise ValueError('Restraining phiA or phiB without restraining thetaA '
                                      'will produce unstable Boresch restraints.')
            if "kthetaB" not in non_zero_force_const:
                if "kphiB" in non_zero_force_const or "kphiC" in non_zero_force_const:
                    raise ValueError('Restraining phiB or phiC without restraining thetaB '
                                      'will produce unstable Boresch restraints.')

            # Ensure angles are >= 10 kT from collinear
            R = (_k_boltz * _kcal_per_mol / _kelvin).value() # molar gas constant in kcal mol-1 K-1
            T = self.T / _kelvin # Temperature in Kelvin

            for angle in ["thetaA", "thetaB"]:
                force_const = restraint_dict["force_constants"][f"k{angle}"] / (_kcal_per_mol / (_radian * _radian))
                equil_val = restraint_dict["equilibrium_values"][f"{angle}0"] / _radian

                # Convert 10 kT to angle
                R = (_k_boltz * _kcal_per_mol / _kelvin).value() # molar gas constant in kcal mol-1 K-1
                T = self.T / _kelvin # Temperature in Kelvin
                min_stable_dist = _np.sqrt((20 * R * T) / force_const)
                min_dist = min([abs(equil_val - 0), abs(equil_val - _np.pi)])

                if min_dist < min_stable_dist:
                    _warnings.warn(f"The equilibrium value of {angle} is within 10 kT of"
                          "collinearity, which may result in unstable Boresch restraints."
                          " Consider increasing the force constants or selecting equilibrium"
                          " values further from 0 or pi radians.")

=======
                        f"'BioSimSpace.Types.Energy'/'BioSimSpace.Types.Angle^2'"
                    )
>>>>>>> d8ac3cdd
        else:
            raise NotImplementedError(
                f"Restraint type {type} not implemented "
                f"yet. Only boresch restraint is supported."
            )

        self._restraint_dict = restraint_dict
        self.system = system

    @property
    def system(self):
        return self._system

    @system.setter
    def system(self, system):
        """
        Update the system object.

        Parameters
        ----------

        system : :class:`System <BioSimSpace._SireWrappers.System>`
            The molecular system.
        """
        if not isinstance(system, _System):
            raise TypeError(
                "'system' must be of type 'BioSimSpace._SireWrappers.System'"
            )
        else:
            if self._restraint_type == "boresch":
                # Check if the ligand atoms are decoupled.
                # Find the decoupled molecule, assume that only one can be
                # decoupled.
                (decoupled_mol,) = system.getDecoupledMolecules()
                for key in ["l1", "l2", "l3"]:
                    atom = self._restraint_dict["anchor_points"][key]
                    # Discussed in https://github.com/michellab/BioSimSpace/pull/337
                    if (
                        atom._sire_object.molecule().number()
                        != decoupled_mol._sire_object.number()
                    ):
                        raise ValueError(
                            f"The ligand atom {key} is not from decoupled moleucle."
                        )
                for key in ["r1", "r2", "r3"]:
                    atom = self._restraint_dict["anchor_points"][key]
                    if not atom in system:
                        raise ValueError(
                            f"The protein atom {key} is not in the system."
                        )

            # Store a copy of solvated system.
            self._system = system.copy()

    def _gromacs_boresch(self):
        """Format the Gromacs string for boresch restraint."""

        # Format the atoms into index list
        def format_index(key_list):
            formated_index = []
            for key in key_list:
                formated_index.append(
                    "{:<10}".format(
                        self._system.getIndex(
                            self._restraint_dict["anchor_points"][key]
                        )
                        + 1
                    )
                )
            return " ".join(formated_index)

        parameters_string = "{eq0:<10} {fc0:<10} {eq1:<10} {fc1:<10}"

        # Format the parameters for the bonds
        def format_bond(equilibrium_values, force_constants):
<<<<<<< HEAD
            converted_equ_val = \
                self._restraint_dict['equilibrium_values'][
                    equilibrium_values] / _nanometer
            converted_fc = \
                self._restraint_dict['force_constants'][force_constants] / (
                            _kj_per_mol / _nanometer ** 2)
=======
            converted_equ_val = (
                self._restraint_dict["equilibrium_values"][equilibrium_values]
                / _nanometer
            )
            converted_fc = self._restraint_dict["force_constants"][force_constants] / (
                _kj_per_mol / _nanometer**2
            )
>>>>>>> d8ac3cdd
            return parameters_string.format(
                eq0="{:.3f}".format(converted_equ_val),
                fc0="{:.2f}".format(0),
                eq1="{:.3f}".format(converted_equ_val),
                fc1="{:.2f}".format(converted_fc),
            )

        # Format the parameters for the angles and dihedrals
        def format_angle(equilibrium_values, force_constants):
<<<<<<< HEAD
            converted_equ_val = \
                self._restraint_dict['equilibrium_values'][
                    equilibrium_values] / _degree
            converted_fc = \
                self._restraint_dict['force_constants'][force_constants] / (
                            _kj_per_mol / (_radian * _radian))
=======
            converted_equ_val = (
                self._restraint_dict["equilibrium_values"][equilibrium_values] / _degree
            )
            converted_fc = self._restraint_dict["force_constants"][force_constants] / (
                _kj_per_mol / (_radian * _radian)
            )
>>>>>>> d8ac3cdd
            return parameters_string.format(
                eq0="{:.3f}".format(converted_equ_val),
                fc0="{:.2f}".format(0),
                eq1="{:.3f}".format(converted_equ_val),
                fc1="{:.2f}".format(converted_fc),
            )

        # basic format of the Gromacs string
        master_string = "  {index} {func_type} {parameters}"

        def write_bond(key_list, equilibrium_values, force_constants):
            return master_string.format(
                index=format_index(key_list),
                func_type=6,
                parameters=format_bond(equilibrium_values, force_constants),
            )

        def write_angle(key_list, equilibrium_values, force_constants):
            return master_string.format(
                index=format_index(key_list),
                func_type=1,
                parameters=format_angle(equilibrium_values, force_constants),
            )

        def write_dihedral(key_list, equilibrium_values, force_constants):
            return master_string.format(
                index=format_index(key_list),
                func_type=2,
                parameters=format_angle(equilibrium_values, force_constants),
            )

        # Writing the string
        output = [
            "[ intermolecular_interactions ]",
        ]

        output.append("[ bonds ]")
        output.append("; ai         aj      type bA         kA         bB         kB")
        # Bonds: r1-l1 (r0, kr)
        output.append(write_bond(("r1", "l1"), "r0", "kr"))

        output.append("[ angles ]")
        output.append(
            "; ai         aj         ak      type thA        fcA        thB        fcB"
        )
        # Angles: r2-r1-l1 (thetaA0, kthetaA)
        output.append(write_angle(("r2", "r1", "l1"), "thetaA0", "kthetaA"))
        # Angles: r1-l1-l2 (thetaB0, kthetaB)
        output.append(write_angle(("r1", "l1", "l2"), "thetaB0", "kthetaB"))

        output.append("[ dihedrals ]")
        output.append(
            "; ai         aj         ak         al      type phiA       fcA        phiB       fcB"
        )
        # Dihedrals: r3-r2-r1-l1 (phiA0, kphiA)
        output.append(write_dihedral(("r3", "r2", "r1", "l1"), "phiA0", "kphiA"))
        # Dihedrals: r2-r1-l1-l2 (phiB0, kphiB)
        output.append(write_dihedral(("r2", "r1", "l1", "l2"), "phiB0", "kphiB"))
        # Dihedrals: r1-l1-l2-l3 (phiC0, kphiC)
        output.append(write_dihedral(("r1", "l1", "l2", "l3"), "phiC0", "kphiC"))

        return "\n".join(output)

<<<<<<< HEAD
    def _somd_boresch(self):
        '''Format the SOMD string for the Boresch restraints.'''

        # Indices
        r1 = self._system.getIndex(self._restraint_dict['anchor_points']['r1']) 
        r2 = self._system.getIndex(self._restraint_dict['anchor_points']['r2']) 
        r3 = self._system.getIndex(self._restraint_dict['anchor_points']['r3']) 
        l1 = self._system.getIndex(self._restraint_dict['anchor_points']['l1']) 
        l2 = self._system.getIndex(self._restraint_dict['anchor_points']['l2']) 
        l3 = self._system.getIndex(self._restraint_dict['anchor_points']['l3']) 
        # Equilibrium values
        r0 = (self._restraint_dict['equilibrium_values']['r0']/_angstrom)
        thetaA0 = (self._restraint_dict['equilibrium_values']['thetaA0']/_radian)
        thetaB0 = (self._restraint_dict['equilibrium_values']['thetaB0']/_radian)
        phiA0 = (self._restraint_dict['equilibrium_values']['phiA0']/_radian)
        phiB0 = (self._restraint_dict['equilibrium_values']['phiB0']/_radian)
        phiC0 = (self._restraint_dict['equilibrium_values']['phiC0']/_radian)
        # Force constants. Halve these as SOMD defines force constants as E = kx**2
        kr = (self._restraint_dict['force_constants']['kr']/(_kcal_per_mol / (_angstrom*_angstrom)))/2
        kthetaA = (self._restraint_dict['force_constants']['kthetaA']/(_kcal_per_mol / (_radian*_radian)))/2
        kthetaB = (self._restraint_dict['force_constants']['kthetaB']/(_kcal_per_mol / (_radian*_radian)))/2
        kphiA = (self._restraint_dict['force_constants']['kphiA']/(_kcal_per_mol / (_radian*_radian)))/2
        kphiB = (self._restraint_dict['force_constants']['kphiB']/(_kcal_per_mol / (_radian*_radian)))/2
        kphiC = (self._restraint_dict['force_constants']['kphiC']/(_kcal_per_mol / (_radian*_radian)))/2

        restr_string = f'boresch restraints dictionary = {{"anchor_points":{{"r1":{r1}, "r2":{r2}, "r3":{r3}, "l1":{l1}, '
        restr_string += f'"l2":{l2}, "l3":{l3}}}, '
        restr_string += f'"equilibrium_values":{{"r0":{r0:.2f}, "thetaA0":{thetaA0:.2f}, "thetaB0":{thetaB0:.2f},"phiA0":{phiA0:.2f}, '
        restr_string += f'"phiB0":{phiB0:.2f}, "phiC0":{phiC0:.2f}}}, '
        restr_string += f'"force_constants":{{"kr":{kr:.2f}, "kthetaA":{kthetaA:.2f}, "kthetaB":{kthetaB:.2f}, "kphiA":{kphiA:.2f}, '
        restr_string += f'"kphiB":{kphiB:.2f}, "kphiC":{kphiC:.2f}}}}}'

        return restr_string


    def toString(self, engine=None):
        """The method for convert the restraint to a format that could be used
=======
    def toString(self, engine="Gromacs"):
        """
        The method for convert the restraint to a format that could be used
>>>>>>> d8ac3cdd
        by MD Engines.

        Parameters
        ----------

<<<<<<< HEAD
           engine : str
               The molecular dynamics engine used to generate the restraint.
               Available options currently is "GROMACS" and "SOMD". If this argument
               is omitted then BioSimSpace will choose an appropriate engine
               for you.
=======
        engine : str
            The molecular dynamics engine used to generate the restraint.
            Available options currently is "GROMACS" only. If this argument
            is omitted then BioSimSpace will choose an appropriate engine
            for you.
>>>>>>> d8ac3cdd
        """
        if engine.strip().lower() == "gromacs":
            if self._restraint_type == "boresch":
                return self._gromacs_boresch()
        elif engine.lower() == 'somd':
            if self._rest_type == 'boresch':
                return self._somd_boresch()
            else:
                raise NotImplementedError(
<<<<<<< HEAD
                    f'Restraint type {self.rest_type} not implemented '
                    f'yet. Only Boresch restraints are supported.')
        else:
            raise NotImplementedError(f'MD Engine {engine} not implemented '
                                      f'yet. Only Gromacs and SOMD are supported.')


    def getCorrection(self, method="numerical"):
        """Calculate the free energy of releasing the restraint
        to the standard state volume.'''

           Parameters
           ----------

           method : str
               The integration method to use for calculating the correction for
               releasing the restraint to the standard state concentration. 
               "numerical" or "analytical". "numerical" is recommended as the 
               analytical correction can introduce errors when the restraints are
               weak, restrained angles are close to 0 or pi radians, or the restrained
               distance is close to 0.

           Returns
           ----------
           dG : float
               Free energy of releasing the restraint to the standard state volume,
               in kcal / mol.
        """

        if self._rest_type == 'boresch':

            # Constants. Take .value() to avoid issues with ** and log of GeneralUnit
            v0 = (((_Sire_meter3 / 1000 ) / _Sire_mole) / _Sire_angstrom3).value() # standard state volume in A^3
            R = (_k_boltz * _kcal_per_mol / _kelvin).value() # molar gas constant in kcal mol-1 K-1
            
            # Parameters
            T = self.T / _kelvin # Temperature in Kelvin
            prefactor = 8 * (_np.pi ** 2) * v0 # In A^3. Divide this to account for force constants of 0 in the 
                                              # analytical correction

            if method == "numerical":
                    # ========= Acknowledgement ===============
                    # Calculation copied from restraints.py  in
                    # Yank https://github.com/choderalab/yank 
                    # =========================================
                
                def numerical_distance_integrand(r, r0, kr):
                    """Integrand for harmonic distance restraint. Domain is on [0, infinity], 
                    but this will be truncated to [0, 8 RT] for practicality.

                    Parameters
                    ----------
                        r : (float)
                            Distance to be integrated, in Angstrom 
                        r0 : (float)
                            Equilibrium distance, in Angstrom
                        kr : (float)
                            Force constant, in kcal mol-1 A-2

                    Returns
                    ----------
                        float : Value of integrand
                    """
                    return (r ** 2) * _np.exp(-(kr * (r - r0) ** 2) / (2 * R * T))


                def numerical_angle_integrand(theta, theta0, ktheta):
                    """Integrand for harmonic angle restraints. Domain is on [0,pi].

                    Parameters
                    ----------
                        theta : (float)
                        Angle to be integrated, in radians
                        theta0 : (float)
                        Equilibrium angle, in radians
                        ktheta : (float)
                        Force constant, in kcal mol-1 rad-2

                    Returns
                    ----------
                        float: Value of integrand
                    """
                    return _np.sin(theta) * _np.exp(-(ktheta * (theta - theta0) ** 2) / (2 * R * T))


                def numerical_dihedral_integrand(phi, phi0, kphi):
                    """Integrand for the harmonic dihedral restraints. Domain is on [-pi,pi].

                    Parameters
                    ----------
                        phi : (float)
                        Angle to be integrated, in radians
                        phi0 : (float)
                        Equilibrium angle, in radians
                        kphi : (float)
                        Force constant, in kcal mol-1 rad-2

                    Returns
                    ----------
                        float: Value of integrand
                    """
                    d_phi = abs(phi - phi0)
                    d_phi_corrected = min(d_phi, 2 * _np.pi - d_phi) # correct for periodic boundaries
                    return _np.exp(-(kphi * d_phi_corrected ** 2) / (2 * R * T))

                # Radial
                r0 = self._restraint_dict['equilibrium_values']['r0'] / _angstrom # A
                kr = self._restraint_dict['force_constants']['kr'] / (_kcal_per_mol / _angstrom2) # kcal mol-1 A-2
                dist_at_8RT = 4 * _np.sqrt((R * T) / kr) # Dist. which gives restraint energy = 8 RT
                r_min = max(0, r0 - dist_at_8RT)
                r_max = r0 + dist_at_8RT
                integrand = lambda r: numerical_distance_integrand(r, r0, kr)
                z_r = _integrate.quad(integrand, r_min, r_max)[0]

                # Angular
                for angle in ["thetaA", "thetaB"]:
                    theta0 = self._restraint_dict["equilibrium_values"][f"{angle}0"] / _radian # rad
                    ktheta = self._restraint_dict["force_constants"][f"k{angle}"] / (_kcal_per_mol / (_radian * _radian)) # kcal mol-1 rad-2
                    integrand = lambda theta: numerical_angle_integrand(theta, theta0, ktheta)
                    z_r *= _integrate.quad(integrand, 0, _np.pi)[0]

                # Dihedral
                for dihedral in ["phiA", "phiB", "phiC"]:
                    phi0 = self._restraint_dict["equilibrium_values"][f"{dihedral}0"] / _radian # rad
                    kphi = self._restraint_dict["force_constants"][f"k{dihedral}"] / (_kcal_per_mol / (_radian * _radian)) # kcal mol-1 rad-2
                    integrand = lambda phi: numerical_dihedral_integrand(phi, phi0, kphi)
                    z_r *= _integrate.quad(integrand, -_np.pi, _np.pi)[0]

                # Compute dg and attach unit
                dg = -R * T * _np.log(prefactor / z_r)
                dg *= _kcal_per_mol

                return dg


            elif method == "analytical":
                # Only need three equilibrium values for the analytical correction
                r0 = self._restraint_dict['equilibrium_values']['r0'] / _angstrom # Distance in A
                thetaA0 = self._restraint_dict['equilibrium_values']['thetaA0'] / _radian # Angle in radians
                thetaB0 = self._restraint_dict['equilibrium_values']['thetaB0'] / _radian  # Angle in radians

                force_constants = []

                # Loop through and correct for force constants of zero,
                # which break the analytical correction. To account for this,
                # divide the prefactor accordingly. Note that setting 
                # certain force constants to zero while others are non-zero
                # will result in unstable restraints, but this will be checked when
                # the restraint object is created
                for k, val in self._restraint_dict["force_constants"].items():
                    if val.value() == 0:
                        if k == "kr":
                            raise ValueError("The force constant kr must not be zero")
                        if k == "kthetaA":
                            prefactor /= 2 / _np.sin(thetaA0)
                        if k == "kthetaB":
                            prefactor /= 2 / _np.sin(thetaB0)
                        if k[:4] == "kphi":
                            prefactor /= 2 * _np.pi
                    else:
                        if k == "kr":
                            force_constants.append(val / (_kcal_per_mol / _angstrom2))
                        else:
                            force_constants.append(val / (_kcal_per_mol / (_radian * _radian)))

                # Calculation
                n_nonzero_k = len(force_constants)
                prod_force_constants = _np.prod(force_constants)
                numerator = prefactor * _np.sqrt(prod_force_constants)
                denominator = (r0 ** 2) * _np.sin(thetaA0) * _np.sin(thetaB0) * (2 * _np.pi * R * T) ** (n_nonzero_k / 2)

                # Compute dg and attach unit
                dg = - R * T * _np.log(numerator / denominator)
                dg *= _kcal_per_mol

                return dg

            else:
                raise ValueError('method must be one of "numerical" or "analytical"')


    @property
    def correction(self):
        '''Give the free energy of removing the restraint.'''
        return self.getCorrection()
=======
                    f"Restraint type {self.restraint_type} not implemented "
                    f"yet. Only boresch restraint is supported."
                )
        else:
            raise NotImplementedError(
                f"MD Engine {engine} not implemented "
                f"yet. Only Gromacs is supported."
            )

    @property
    def correction(self):
        """Give the free energy of removing the restraint."""
        if self._restraint_type == "boresch":
            K = _k_boltz.value() * (
                _kcal_per_mol / _kj_per_mol
            )  # Gas constant in kJ/mol/K
            V = (
                (_meter3 / 1000 / _mole) / _nanometer3
            ).value()  # standard volume in nm^3 (liter/N_A)

            T = self.T / _kelvin  # Temperature in Kelvin
            r0 = (
                self._restraint_dict["equilibrium_values"]["r0"] / _nanometer
            )  # Distance in nm
            thA = (
                self._restraint_dict["equilibrium_values"]["thetaA0"] / _radian
            )  # Angle in radians
            thB = (
                self._restraint_dict["equilibrium_values"]["thetaB0"] / _radian
            )  # Angle in radians

            K_r = self._restraint_dict["force_constants"]["kr"] / (
                _kj_per_mol / _nanometer2
            )  # force constant for distance (kJ/mol/nm^2)
            K_thA = self._restraint_dict["force_constants"]["kthetaA"] / (
                _kj_per_mol / (_radian * _radian)
            )  # force constant for angle (kJ/mol/rad^2)
            K_thB = self._restraint_dict["force_constants"]["kthetaB"] / (
                _kj_per_mol / (_radian * _radian)
            )  # force constant for angle (kJ/mol/rad^2)
            K_phiA = self._restraint_dict["force_constants"]["kphiA"] / (
                _kj_per_mol / (_radian * _radian)
            )  # force constant for dihedral (kJ/mol/rad^2)
            K_phiB = self._restraint_dict["force_constants"]["kphiB"] / (
                _kj_per_mol / (_radian * _radian)
            )  # force constant for dihedral (kJ/mol/rad^2)
            K_phiC = self._restraint_dict["force_constants"]["kphiC"] / (
                _kj_per_mol / (_radian * _radian)
            )  # force constant for dihedral (kJ/mol/rad^2)

            # Convert all the units to float before this calculation as BSS cannot handle root
            arg = (
                (8.0 * np.pi**2 * V)
                / (r0**2 * np.sin(thA) * np.sin(thB))
                * (
                    ((K_r * K_thA * K_thB * K_phiA * K_phiB * K_phiC) ** 0.5)
                    / ((2.0 * np.pi * K * T) ** 3)
                )
            )

            dG = -K * T * np.log(arg)
            # Attach unit
            dG *= _kj_per_mol
            return dG
>>>>>>> d8ac3cdd
<|MERGE_RESOLUTION|>--- conflicted
+++ resolved
@@ -19,7 +19,6 @@
 # along with BioSimSpace. If not, see <http://www.gnu.org/licenses/>.
 #####################################################################
 
-<<<<<<< HEAD
 """
 A class for holding restraints.
 """
@@ -47,34 +46,7 @@
 from ..Units.Temperature import kelvin as _kelvin
 
 class Restraint():
-    '''The Restraint class which holds the restraint information for the ABFE
-=======
-"""A class for holding restraints."""
-
-import numpy as np
-from sire.legacy.Units import k_boltz as _k_boltz
-from sire.legacy.Units import meter3 as _meter3
-from sire.legacy.Units import nanometer3 as _nanometer3
-from sire.legacy.Units import mole as _mole
-
-from .._SireWrappers import Atom as _Atom
-from ..Types import Length as _Length
-from ..Types import Angle as _Angle
-from ..Types import Temperature as _Temperature
-from .._SireWrappers import System as _System
-from ..Units.Length import nanometer as _nanometer
-from ..Units.Area import nanometer2 as _nanometer2
-from ..Units.Temperature import kelvin as _kelvin
-from ..Units.Angle import degree as _degree
-from ..Units.Angle import radian as _radian
-from ..Units.Energy import kj_per_mol as _kj_per_mol
-from ..Units.Energy import kcal_per_mol as _kcal_per_mol
-
-
-class Restraint:
-    """
-    The Restraint class which holds the restraint information for the ABFE
->>>>>>> d8ac3cdd
+    """The Restraint class which holds the restraint information for the ABFE
     calculations. Currently only Boresch type restraint is supported.
 
     Boresch restraint is a set of harmonic restraints containing one bond, two
@@ -140,7 +112,6 @@
         if restraint_type.lower() == "boresch":
             self._restraint_type = "boresch"
             # Test if the atoms are of BioSimSpace._SireWrappers.Atom
-<<<<<<< HEAD
             for key in ['r3', 'r2', 'r1', 'l1', 'l2', 'l3']:
                 if not isinstance(restraint_dict['anchor_points'][key], _Atom):
                     raise ValueError(f"restraint_dict['anchor_points']['{key}'] "
@@ -150,19 +121,6 @@
             # Test if the equilibrium length of the bond r1-l1 is a length unit
             # Such as angstrom or nanometer
             if not isinstance(restraint_dict['equilibrium_values']['r0'], _Length):
-=======
-            for key in ["r3", "r2", "r1", "l1", "l2", "l3"]:
-                if not isinstance(restraint_dict["anchor_points"][key], _Atom):
-                    raise ValueError(
-                        f"restraint_dict['anchor_points']['{key}'] "
-                        f"must be of type "
-                        f"'BioSimSpace._SireWrappers.Atom'"
-                    )
-
-            # Test if the equilibrium length of the bond r1-l1 is a length unit
-            # Such as angstrom or nanometer
-            if not isinstance(restraint_dict["equilibrium_values"]["r0"], _Length):
->>>>>>> d8ac3cdd
                 raise ValueError(
                     "restraint_dict['equilibrium_values']['r0'] must be of type 'BioSimSpace.Types.Length'"
                 )
@@ -170,11 +128,7 @@
             # Test if the equilibrium length of the angle and dihedral is a
             # angle unit such as radian or degree
             for key in ["thetaA0", "thetaB0", "phiA0", "phiB0", "phiC0"]:
-<<<<<<< HEAD
                 if not isinstance(restraint_dict['equilibrium_values'][key], _Angle):
-=======
-                if not isinstance(restraint_dict["equilibrium_values"][key], _Angle):
->>>>>>> d8ac3cdd
                     raise ValueError(
                         f"restraint_dict['equilibrium_values']['{key}'] must be "
                         f"of type 'BioSimSpace.Types.Angle'"
@@ -196,7 +150,6 @@
                 if dim != (-2, 0, 2, 1, -1, 0, -2):
                     raise ValueError(
                         f"restraint_dict['force_constants']['{key}'] must be of type "
-<<<<<<< HEAD
                         f"'BioSimSpace.Types.Energy'/'BioSimSpace.Types.Angle^2'")
 
             # Test for unstable combinations of force constants
@@ -232,10 +185,6 @@
                           " Consider increasing the force constants or selecting equilibrium"
                           " values further from 0 or pi radians.")
 
-=======
-                        f"'BioSimSpace.Types.Energy'/'BioSimSpace.Types.Angle^2'"
-                    )
->>>>>>> d8ac3cdd
         else:
             raise NotImplementedError(
                 f"Restraint type {type} not implemented "
@@ -311,22 +260,12 @@
 
         # Format the parameters for the bonds
         def format_bond(equilibrium_values, force_constants):
-<<<<<<< HEAD
             converted_equ_val = \
                 self._restraint_dict['equilibrium_values'][
                     equilibrium_values] / _nanometer
             converted_fc = \
                 self._restraint_dict['force_constants'][force_constants] / (
                             _kj_per_mol / _nanometer ** 2)
-=======
-            converted_equ_val = (
-                self._restraint_dict["equilibrium_values"][equilibrium_values]
-                / _nanometer
-            )
-            converted_fc = self._restraint_dict["force_constants"][force_constants] / (
-                _kj_per_mol / _nanometer**2
-            )
->>>>>>> d8ac3cdd
             return parameters_string.format(
                 eq0="{:.3f}".format(converted_equ_val),
                 fc0="{:.2f}".format(0),
@@ -336,21 +275,12 @@
 
         # Format the parameters for the angles and dihedrals
         def format_angle(equilibrium_values, force_constants):
-<<<<<<< HEAD
             converted_equ_val = \
                 self._restraint_dict['equilibrium_values'][
                     equilibrium_values] / _degree
             converted_fc = \
                 self._restraint_dict['force_constants'][force_constants] / (
                             _kj_per_mol / (_radian * _radian))
-=======
-            converted_equ_val = (
-                self._restraint_dict["equilibrium_values"][equilibrium_values] / _degree
-            )
-            converted_fc = self._restraint_dict["force_constants"][force_constants] / (
-                _kj_per_mol / (_radian * _radian)
-            )
->>>>>>> d8ac3cdd
             return parameters_string.format(
                 eq0="{:.3f}".format(converted_equ_val),
                 fc0="{:.2f}".format(0),
@@ -414,7 +344,6 @@
 
         return "\n".join(output)
 
-<<<<<<< HEAD
     def _somd_boresch(self):
         '''Format the SOMD string for the Boresch restraints.'''
 
@@ -452,29 +381,16 @@
 
     def toString(self, engine=None):
         """The method for convert the restraint to a format that could be used
-=======
-    def toString(self, engine="Gromacs"):
-        """
-        The method for convert the restraint to a format that could be used
->>>>>>> d8ac3cdd
         by MD Engines.
 
         Parameters
         ----------
 
-<<<<<<< HEAD
-           engine : str
-               The molecular dynamics engine used to generate the restraint.
-               Available options currently is "GROMACS" and "SOMD". If this argument
-               is omitted then BioSimSpace will choose an appropriate engine
-               for you.
-=======
         engine : str
             The molecular dynamics engine used to generate the restraint.
-            Available options currently is "GROMACS" only. If this argument
+            Available options currently is "GROMACS" and "SOMD". If this argument
             is omitted then BioSimSpace will choose an appropriate engine
             for you.
->>>>>>> d8ac3cdd
         """
         if engine.strip().lower() == "gromacs":
             if self._restraint_type == "boresch":
@@ -484,7 +400,6 @@
                 return self._somd_boresch()
             else:
                 raise NotImplementedError(
-<<<<<<< HEAD
                     f'Restraint type {self.rest_type} not implemented '
                     f'yet. Only Boresch restraints are supported.')
         else:
@@ -669,70 +584,4 @@
     @property
     def correction(self):
         '''Give the free energy of removing the restraint.'''
-        return self.getCorrection()
-=======
-                    f"Restraint type {self.restraint_type} not implemented "
-                    f"yet. Only boresch restraint is supported."
-                )
-        else:
-            raise NotImplementedError(
-                f"MD Engine {engine} not implemented "
-                f"yet. Only Gromacs is supported."
-            )
-
-    @property
-    def correction(self):
-        """Give the free energy of removing the restraint."""
-        if self._restraint_type == "boresch":
-            K = _k_boltz.value() * (
-                _kcal_per_mol / _kj_per_mol
-            )  # Gas constant in kJ/mol/K
-            V = (
-                (_meter3 / 1000 / _mole) / _nanometer3
-            ).value()  # standard volume in nm^3 (liter/N_A)
-
-            T = self.T / _kelvin  # Temperature in Kelvin
-            r0 = (
-                self._restraint_dict["equilibrium_values"]["r0"] / _nanometer
-            )  # Distance in nm
-            thA = (
-                self._restraint_dict["equilibrium_values"]["thetaA0"] / _radian
-            )  # Angle in radians
-            thB = (
-                self._restraint_dict["equilibrium_values"]["thetaB0"] / _radian
-            )  # Angle in radians
-
-            K_r = self._restraint_dict["force_constants"]["kr"] / (
-                _kj_per_mol / _nanometer2
-            )  # force constant for distance (kJ/mol/nm^2)
-            K_thA = self._restraint_dict["force_constants"]["kthetaA"] / (
-                _kj_per_mol / (_radian * _radian)
-            )  # force constant for angle (kJ/mol/rad^2)
-            K_thB = self._restraint_dict["force_constants"]["kthetaB"] / (
-                _kj_per_mol / (_radian * _radian)
-            )  # force constant for angle (kJ/mol/rad^2)
-            K_phiA = self._restraint_dict["force_constants"]["kphiA"] / (
-                _kj_per_mol / (_radian * _radian)
-            )  # force constant for dihedral (kJ/mol/rad^2)
-            K_phiB = self._restraint_dict["force_constants"]["kphiB"] / (
-                _kj_per_mol / (_radian * _radian)
-            )  # force constant for dihedral (kJ/mol/rad^2)
-            K_phiC = self._restraint_dict["force_constants"]["kphiC"] / (
-                _kj_per_mol / (_radian * _radian)
-            )  # force constant for dihedral (kJ/mol/rad^2)
-
-            # Convert all the units to float before this calculation as BSS cannot handle root
-            arg = (
-                (8.0 * np.pi**2 * V)
-                / (r0**2 * np.sin(thA) * np.sin(thB))
-                * (
-                    ((K_r * K_thA * K_thB * K_phiA * K_phiB * K_phiC) ** 0.5)
-                    / ((2.0 * np.pi * K * T) ** 3)
-                )
-            )
-
-            dG = -K * T * np.log(arg)
-            # Attach unit
-            dG *= _kj_per_mol
-            return dG
->>>>>>> d8ac3cdd
+        return self.getCorrection()