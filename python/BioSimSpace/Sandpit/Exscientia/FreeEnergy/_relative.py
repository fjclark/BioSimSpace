--- conflicted
+++ resolved
@@ -42,13 +42,6 @@
 import warnings as _warnings
 import zipfile as _zipfile
 
-<<<<<<< HEAD
-try:
-    from alchemlyb.workflows import ABFE
-    from alchemlyb.postprocessors.units import R_kJmol as _R_kJmol
-    from alchemlyb.postprocessors.units import kJ2kcal as _kJ2kcal
-    from alchemlyb.preprocessing.subsampling import statistical_inefficiency as _statistical_inefficiency
-=======
 from .._Utils import _try_import, _have_imported, _assert_imported
 
 # alchemlyb isn't available on all variants of Python that we support, so we
@@ -62,20 +55,14 @@
     from alchemlyb.preprocessing.subsampling import (
         statistical_inefficiency as _statistical_inefficiency,
     )
->>>>>>> d8ac3cdd
     from alchemlyb.estimators import AutoMBAR as _AutoMBAR
     from alchemlyb.estimators import TI as _TI
     from alchemlyb.postprocessors.units import to_kcalmol as _to_kcalmol
 
-<<<<<<< HEAD
-from Sire.Base import getBinDir as _getBinDir
-from Sire.Base import getShareDir as _getShareDir
-=======
 import numpy as _np
 import pandas as _pd
 from sire.legacy.Base import getBinDir as _getBinDir
 from sire.legacy.Base import getShareDir as _getShareDir
->>>>>>> d8ac3cdd
 
 from .._Exceptions import AnalysisError as _AnalysisError
 from .._Exceptions import MissingSoftwareError as _MissingSoftwareError
@@ -87,11 +74,7 @@
 from .. import Protocol as _Protocol
 from .. import Types as _Types
 from .. import Units as _Units
-<<<<<<< HEAD
-=======
 from .. import _Utils
-from ._restraint import Restraint as _Restraint
->>>>>>> d8ac3cdd
 
 from ..MD._md import _find_md_engines
 
@@ -123,144 +106,65 @@
     # Create a list of supported molecular dynamics engines.
     _engines = ["AMBER", "GROMACS", "SOMD"]
 
-<<<<<<< HEAD
     def __init__(self, system, protocol=None, work_dir=None, engine=None,
             gpu_support=False, setup_only=False, ignore_warnings=False,
             show_errors=True, extra_options=None, extra_lines=None,
             estimator='MBAR', property_map={}):
         """Constructor.
 
-           Parameters
-           ----------
-
-           system : :class:`System <BioSimSpace._SireWrappers.System>`
-               The molecular system for the perturbation leg. This must contain
-               a single perturbable molecule and is assumed to have already
-               been equilibrated.
-
-           protocol : :class:`Protocol.FreeEnergy <BioSimSpace.Protocol.FreeEnergy>`, \
-               The simulation protocol.
-
-           work_dir : str
-               The working directory for the free-energy perturbation
-               simulation.
-
-           engine: str
-               The molecular dynamics engine used to run the simulation. Available
-               options are "AMBER", "GROMACS", or "SOMD". If this argument is omitted
-               then BioSimSpace will choose an appropriate engine for you.
-
-           gpu_support : bool
-               Whether the engine must have GPU support.
-
-           setup_only: bool
-               Whether to only support simulation setup. If True, then no
-               simulation processes objects will be created, only the directory
-               hierarchy and input files to run a simulation externally. This
-               can be useful when you don't intend to use BioSimSpace to run
-               the simulation. Note that a 'work_dir' must also be specified.
-
-           ignore_warnings : bool
-               Whether to ignore warnings when generating the binary run file.
-               This option is specific to GROMACS and will be ignored when a
-               different molecular dynamics engine is chosen.
-
-           show_errors : bool
-               Whether to show warning/error messages when generating the binary
-               run file. This option is specific to GROMACS and will be ignored
-               when a different molecular dynamics engine is chosen.
-
-           extra_options : dict
-               A dictionary containing extra options. Overrides the ones generated from the protocol.
-
-           extra_lines : list
-               A list of extra lines to be put at the end of the script.
+            Parameters
+            ----------
+
+            system : :class:`System <BioSimSpace._SireWrappers.System>`
+                The molecular system for the perturbation leg. This must contain
+                a single perturbable molecule and is assumed to have already
+                been equilibrated.
+
+            protocol : :class:`Protocol.FreeEnergy <BioSimSpace.Protocol.FreeEnergy>`, \
+                The simulation protocol.
+
+            work_dir : str
+                The working directory for the free-energy perturbation
+                simulation.
+
+            engine: str
+                The molecular dynamics engine used to run the simulation. Available
+                options are "AMBER", "GROMACS", or "SOMD". If this argument is omitted
+                then BioSimSpace will choose an appropriate engine for you.
+
+            gpu_support : bool
+                Whether the engine must have GPU support.
+
+            setup_only: bool
+                Whether to only support simulation setup. If True, then no
+                simulation processes objects will be created, only the directory
+                hierarchy and input files to run a simulation externally. This
+                can be useful when you don't intend to use BioSimSpace to run
+                the simulation. Note that a 'work_dir' must also be specified.
+
+            ignore_warnings : bool
+                Whether to ignore warnings when generating the binary run file.
+                This option is specific to GROMACS and will be ignored when a
+                different molecular dynamics engine is chosen.
+
+            show_errors : bool
+                Whether to show warning/error messages when generating the binary
+                run file. This option is specific to GROMACS and will be ignored
+                when a different molecular dynamics engine is chosen.
+
+            extra_options : dict
+                A dictionary containing extra options. Overrides the ones generated from the protocol.
+
+            extra_lines : list
+                A list of extra lines to be put at the end of the script.
            
-           estimator : str
-               Estimator used for the analysis - must be either 'MBAR' or 'TI'.
-
-           property_map : dict
-               A dictionary that maps system "properties" to their user defined
-               values. This allows the user to refer to properties with their
-               own naming scheme, e.g. { "charge" : "my-charge" }
-=======
-    def __init__(
-        self,
-        system,
-        protocol=None,
-        work_dir=None,
-        engine=None,
-        gpu_support=False,
-        setup_only=False,
-        ignore_warnings=False,
-        show_errors=True,
-        extra_options=None,
-        extra_lines=None,
-        estimator="MBAR",
-        restraint=None,
-        property_map={},
-    ):
-        """
-        Constructor.
-
-        Parameters
-        ----------
-
-        system : :class:`System <BioSimSpace._SireWrappers.System>`
-            The molecular system for the perturbation leg. This must contain
-            a single perturbable molecule and is assumed to have already
-            been equilibrated.
-
-        protocol : :class:`Protocol.FreeEnergy <BioSimSpace.Protocol.FreeEnergy>`, \
-            The simulation protocol.
-
-        work_dir : str
-            The working directory for the free-energy perturbation
-            simulation.
-
-        engine : str
-            The molecular dynamics engine used to run the simulation. Available
-            options are "AMBER", "GROMACS", or "SOMD". If this argument is omitted
-            then BioSimSpace will choose an appropriate engine for you.
-
-        gpu_support : bool
-            Whether the engine must have GPU support.
-
-        setup_only : bool
-            Whether to only support simulation setup. If True, then no
-            simulation processes objects will be created, only the directory
-            hierarchy and input files to run a simulation externally. This
-            can be useful when you don't intend to use BioSimSpace to run
-            the simulation. Note that a 'work_dir' must also be specified.
-
-        ignore_warnings : bool
-            Whether to ignore warnings when generating the binary run file.
-            This option is specific to GROMACS and will be ignored when a
-            different molecular dynamics engine is chosen.
-
-        show_errors : bool
-            Whether to show warning/error messages when generating the binary
-            run file. This option is specific to GROMACS and will be ignored
-            when a different molecular dynamics engine is chosen.
-
-        extra_options : dict
-            A dictionary containing extra options. Overrides the ones generated from the protocol.
-
-        extra_lines : list
-            A list of extra lines to be put at the end of the script.
-
-        estimator : str
-            Estimator used for the analysis - must be either 'MBAR' or 'TI'.
-
-        restraint : :class:`Restraint <BioSimSpace.FreeEnergy.Restraint>`
-            The Restraint object that contains information for the ABFE
-            calculations.
-
-        property_map : dict
-            A dictionary that maps system "properties" to their user defined
-            values. This allows the user to refer to properties with their
-            own naming scheme, e.g. { "charge" : "my-charge" }
->>>>>>> d8ac3cdd
+            estimator : str
+                Estimator used for the analysis - must be either 'MBAR' or 'TI'.
+
+            property_map : dict
+                A dictionary that maps system "properties" to their user defined
+                values. This allows the user to refer to properties with their
+                own naming scheme, e.g. { "charge" : "my-charge" }
         """
 
         # Validate the input.
@@ -380,20 +284,12 @@
             engine = "SOMD"
 
             # The system must have a single perturbable molecule.
-<<<<<<< HEAD
             if system.nPerturbableMolecules() != 1 and system.nDecoupledMolecules() != 1:
                 raise ValueError("The system must contain a single perturbable molecule! "
                                  "Use the 'BioSimSpace.Align' package to map and merge molecules.")
             # The system must not have a decoupled and perturbable molecule.
             if system.nPerturbableMolecules() == 1 and system.nDecoupledMolecules() == 1:
                 raise ValueError("The system must not contain a perturbable molecule and a decoupled molecule!")
-=======
-            if system.nPerturbableMolecules() != 1:
-                raise ValueError(
-                    "The system must contain a single perturbable molecule! "
-                    "Use the 'BioSimSpace.Align' package to map and merge molecules."
-                )
->>>>>>> d8ac3cdd
 
         # Set the engine.
         self._engine = engine
@@ -418,29 +314,10 @@
             raise TypeError("'property_map' must be of type 'dict'.")
         self._property_map = property_map
 
-<<<<<<< HEAD
         # The restraint is only intended to be used with the derived class
         # Absolute, but is set to None here to avoid having to duplicate
         # _initialise_runner() in Absolute
         self._restraint = None
-=======
-        # Check that the restraint is valid.
-        if not restraint is None:
-            if engine not in [
-                "GROMACS",
-            ]:
-                raise NotImplementedError(
-                    f"Restraint for MD Engine {engine} not implemented."
-                )
-            if not isinstance(restraint, _Restraint):
-                raise TypeError(
-                    "'restraint' must be of type 'BioSimSpace.FreeEnergy.Restraint'."
-                )
-            else:
-                # Ensure that the system is compatible with the restraint
-                restraint.system = self._system
-        self._restraint = restraint
->>>>>>> d8ac3cdd
 
         # Create fake instance methods for 'analyse' and 'difference'. These
         # pass instance data through to the staticmethod versions.
@@ -907,242 +784,6 @@
                             if found_time:
                                 break
 
-<<<<<<< HEAD
-                if not found_temperature:
-                    raise ValueError(f"The temperature was not detected in the SOMD output file, {file}")
-
-            if temperatures[0] != temperatures[-1]:
-                raise ValueError("The temperatures at the endstates don't match!")
-
-            def _somd_extract_u_nk(simfile, T):
-                """Return reduced potentials `u_nk` from Somd outputfile.
-
-                Parameters
-                ----------
-                outfile : str
-                    Path to simfile.dat file to extract data from.
-                T : float
-                    Temperature in Kelvin at which the simulations were performed;
-                    needed to generated the reduced potential (in units of kT)
-
-                Returns
-                -------
-                u_nk : DataFrame
-                    Reduced potential for each alchemical state (k) for each frame (n).
-                """
-                #open the file - check if it is okay, if not raise an error
-                file = simfile
-
-                # # beta vale for calc kT - not needed as already reduced in simfile.dat
-                # T = T
-                # k_b = _R_kJmol # * _kJ2kcal ??
-                # beta = 1/(k_b * T)
-
-                # find out which lambda window
-                found_lambda = False
-                found_array = False
-                found_time = False
-                with open (file,'r') as f:
-                    lambda_win = None
-                    lambda_array = None
-                    sim_length = None
-                    for line in f.readlines():
-                        start_w = '#Generating lambda is'
-                        start_a = '#Alchemical array is'
-                        start_t = ' and '
-                        end_t = ' ps'
-                        if start_w in line:
-                            lambda_win = float(line.replace(start_w, '').strip())
-                            if lambda_win is not None:
-                                found_lambda = True
-                        if start_a in line:
-                            lambda_array = ((line.replace(start_a, '')).strip().replace('(', '').replace(')', '').replace(' ', '')).split(',') # list
-                            if lambda_array is not None:
-                                found_array = True
-                        if start_t and end_t in line:
-                            sim_length = float(((line.split(start_t)[1]).split(end_t)[0]).strip())
-                            if sim_length is not None:
-                                found_time = True
-                        if found_lambda:
-                            if found_array:
-                                if found_time:
-                                    break
-
-                if not found_lambda:
-                    raise ValueError(f"The lambda window was not detected in the SOMD output file, {file}")
-
-                if not found_array:
-                    raise ValueError(f"The lambda array was not detected in the SOMD output file, {file}")
-
-                if not found_time:
-                    raise ValueError(f"The simulation time was not detected in the SOMD output file, {file}")
-
-                # get header from things instead of like this
-                header = ['step', 'potential_kcal/mol', 'gradient_kcal/mol', 'forward_Metropolis', 'backward_Metropolis']
-                header.extend(lambda_array)
-
-                file_df = _pd.read_fwf(file, skipinitialspace=True, skiprows=13, header=None, names=header)
-                # print(file_df)
-
-                time_step = (sim_length/len(file_df['step']))
-                time_rows = _np.arange(0, len(file_df['step']), 1)
-                time = _np.arange(0, sim_length, time_step)
-
-                mbar_energies = [] # results in list of lists where each list is 0 to 1 window values
-
-                # # so for the energies for each lambda, append the kt to the data list of vals for all lambda wins
-                # then trun into df
-                for t in time_rows:
-                    row = file_df.loc[t][lambda_array].to_numpy()
-                    E_ref = row[lambda_array.index(str(lambda_win))]
-                    energies = []
-                    for lam in lambda_array:
-                        E_ = row[lambda_array.index(lam)]
-                        energies.append((E_ - E_ref))
-                    mbar_energies.append(energies)
-
-                df = (_pd.DataFrame(mbar_energies, columns=_np.array(lambda_array, dtype=_np.float64),
-                                    index=_pd.MultiIndex.from_arrays([time, _np.repeat(lambda_win, len(time))],
-                                                                        names=['time', 'lambdas']))
-                                                                        )
-                df.attrs['temperature'] = T
-                df.attrs['energy_unit'] = 'kT'
-
-                return(df)
-
-            def _somd_extract_dHdl(simfile, T):
-                """Return gradients ``dH/dl`` from Somd outputfile.
-
-                Parameters
-                ----------
-                outfile : str
-                    Path to simfile.dat file to extract data from.
-                T : float
-                    Temperature in Kelvin at which the simulations were performed.
-
-                Returns
-                -------
-                dH/dl : Series
-                    dH/dl as a function of time for this lambda window.
-
-                """
-                # open the file
-                file = simfile
-
-                # for dhdl need to consider the T, as the gradient is in kcal/mol in the simfile.dat
-                T = 300
-                k_b = _R_kJmol * _kJ2kcal
-                beta = 1/(k_b * T)
-
-                found_lambda = False
-                found_array = False
-                found_time = False
-                with open (file,'r') as f:
-                    lambda_win = None
-                    lambda_array = None
-                    sim_length = None
-                    for line in f.readlines():
-                        start_w = '#Generating lambda is'
-                        start_a = '#Alchemical array is'
-                        start_t = ' and '
-                        end_t = ' ps'
-                        if start_w in line:
-                            lambda_win = float(line.replace(start_w, '').strip())
-                            if lambda_win is not None:
-                                found_lambda = True
-                        if start_a in line:
-                            lambda_array = ((line.replace(start_a, '')).strip().replace('(', '').replace(')', '').replace(' ', '')).split(',') # list
-                            if lambda_array is not None:
-                                found_array = True
-                        if start_t and end_t in line:
-                            sim_length = float(((line.split(start_t)[1]).split(end_t)[0]).strip())
-                            if sim_length is not None:
-                                found_time = True
-                        if found_lambda:
-                            if found_array:
-                                if found_time:
-                                    break
-
-                if not found_lambda:
-                    raise ValueError(f"The lambda window was not detected in the SOMD output file, {file}")
-
-                if not found_array:
-                    raise ValueError(f"The lambda array was not detected in the SOMD output file, {file}")
-
-                if not found_time:
-                    raise ValueError(f"The simulation time was not detected in the SOMD output file, {file}")
-
-                # get header
-                header = ['step', 'potential_kcal/mol', 'gradient_kcal/mol', 'forward_Metropolis', 'backward_Metropolis']
-                header.extend(lambda_array)
-
-                file_df = _pd.read_fwf(file, skipinitialspace=True, skiprows=13, header=None, names=header)
-
-                time_step = (sim_length/len(file_df['step']))
-                time_rows = _np.arange(0, len(file_df['step']), 1)
-                time = _np.arange(0, sim_length, time_step)
-
-                gradient_energies = [] # results in list of the gradients at that lambda
-
-                # turn gradient into list of reduced gradients
-                for t in time_rows:
-                    gradient = file_df.loc[t]['gradient_kcal/mol']
-                    red_gradient = gradient * beta
-                    gradient_energies.append(red_gradient)
-
-                # df in the format needed for alchemlyb
-                df = (_pd.DataFrame(gradient_energies, columns=['fep'],
-                                    index=_pd.MultiIndex.from_arrays([time, _np.repeat(lambda_win, len(time))],
-                                                                        names=['time', 'fep-lambda']))
-                                                                        )
-
-                df.attrs['temperature'] = T
-                df.attrs['energy_unit'] = 'kT'
-
-                return(df)
-
-            # Process the data files using the function defined above.
-            if estimator == 'MBAR':
-                # Process the data files using the alchemlyb library.
-                # Subsample according to statistical inefficiency and then calculate the MBAR.
-                try:
-                    try:
-                        u_nk = [_somd_extract_u_nk(x, T=t) for x,t in zip(files, temperatures)]
-                        sampled_u_nk = _alchemlyb.concat([_statistical_inefficiency(i, i.iloc[:, 0]) for i in u_nk])
-                        mbar = _AutoMBAR().fit(sampled_u_nk)
-                    except:
-                        print("Could not calculate statistical inefficiency.")
-                        print("Running without calculating the statistical inefficiency and without subsampling...")
-                        u_nk = _alchemlyb.concat(u_nk)
-                        mbar = _AutoMBAR().fit(u_nk)
-                except:
-                    raise _AnalysisError("MBAR free-energy analysis failed!")
-
-                # Extract the data from the mbar results.
-                data = []
-                # convert the data frames to kcal/mol
-                delta_f_ = _to_kcalmol(mbar.delta_f_)
-                d_delta_f_ = _to_kcalmol(mbar.d_delta_f_)
-                for lambda_,t in zip(lambdas, temperatures):
-                    x = lambdas.index(lambda_)
-                    mbar_value = delta_f_.iloc[0,x]
-                    mbar_error = d_delta_f_.iloc[1,x]
-
-                    # Append the data.
-                    data.append((lambda_,
-                                (mbar_value) * _Units.Energy.kcal_per_mol,
-                                (mbar_error) * _Units.Energy.kcal_per_mol))
-
-                # Calculate overlap matrix.
-                overlap = mbar.overlap_matrix
-
-                return (data, overlap)
-
-            if estimator == 'TI':
-                # Process the data files using the alchemlyb library.
-                # Subsample according to statistical inefficiency and then calculate the TI.
-                sample_okay = False
-=======
             if not found_lambda:
                 raise ValueError(
                     f"The lambda window was not detected in the SOMD output file, {file}"
@@ -1342,7 +983,6 @@
                 print(
                     "Running without calculating the statistical inefficiency and without subsampling..."
                 )
->>>>>>> d8ac3cdd
                 try:
                     u_nk = _alchemlyb.concat(
                         [
@@ -1352,66 +992,7 @@
                     )
                     mbar = _AutoMBAR().fit(u_nk)
                 except:
-<<<<<<< HEAD
-                    print("Could not calculate statistical inefficiency.")
-
-                if not sample_okay:
-                    print("Running without calculating the statistical inefficiency and without subsampling...")
-                    try:
-                        dhdl = _alchemlyb.concat([_somd_extract_dHdl(x, T=t) for x,t in zip(files, temperatures)])
-                        ti = _TI().fit(dhdl)
-                    except:
-                        raise _AnalysisError("TI free-energy analysis failed!")
-
-                # Extract the data from the ti results.
-                data = []
-                # convert the data frames to kcal/mol
-                delta_f_ = _to_kcalmol(ti.delta_f_)
-                d_delta_f_ = _to_kcalmol(ti.d_delta_f_)
-                for lambda_ in lambdas:
-                    x = lambdas.index(lambda_)
-                    ti_value = delta_f_.iloc[0,x]
-                    ti_error = d_delta_f_.iloc[1,x]
-
-                    # Append the data.
-                    data.append((lambda_,
-                                (ti_value) * _Units.Energy.kcal_per_mol,
-                                (ti_error) * _Units.Energy.kcal_per_mol))
-
-                # For TI, dHdl graph.
-                overlap = ti
-
-                return (data, overlap)
-
-        # run without alchemlyb
-        else:
-            # Create the command.
-            command = "%s mbar -i %s/lambda_*/simfile.dat* -o %s/mbar.txt --overlap --subsampling" % (_analyse_freenrg, work_dir, work_dir)
-
-            # Run the first command.
-            proc = _subprocess.run(_shlex.split(command), shell=False,
-                stdout=_subprocess.PIPE, stderr=_subprocess.PIPE)
-            if proc.returncode != 0:
-                raise _AnalysisError("SOMD free-energy analysis failed!")
-
-            # Re-run without subsampling if the subsampling has resulted in less than 50 samples.
-            with open("%s/mbar.txt" % work_dir) as file:
-                for line in file:
-                    if "#WARNING SUBSAMPLING ENERGIES RESULTED IN LESS THAN 50 SAMPLES" in line:
-                        _warnings.warn("Subsampling resulted in less than 50 samples, "
-                                    f"re-running without subsampling for '{work_dir}'")
-                        command = "%s mbar -i %s/lambda_*/simfile.dat* -o %s/mbar.txt --overlap" % (_analyse_freenrg, work_dir, work_dir)
-                        proc = _subprocess.run(_shlex.split(command), shell=False,
-                            stdout=_subprocess.PIPE, stderr=_subprocess.PIPE)
-                        if proc.returncode != 0:
-                            raise _AnalysisError("SOMD free-energy analysis failed!")
-                        break
-
-            # Initialise list to hold the data.
-            data = []
-=======
                     raise _AnalysisError("MBAR free-energy analysis failed!")
->>>>>>> d8ac3cdd
 
             # Extract the data from the mbar results.
             data = []
@@ -1657,7 +1238,6 @@
             else:
                 platform = "CPU"
 
-<<<<<<< HEAD
             # Check against passing multiple sets of lam vals to SOMD
             if lam_vals.shape[1] != 1:
                 raise ValueError("SOMD can only handle a single set of lambda values for a given perturbation.")
@@ -1666,18 +1246,6 @@
                 platform=platform, work_dir=first_dir,
                 property_map=self._property_map, extra_options=self._extra_options,
                 extra_lines=self._extra_lines, restraint=self._restraint)
-=======
-            # TODO: Make the restraint valid for Somd
-            first_process = _Process.Somd(
-                system,
-                self._protocol,
-                platform=platform,
-                work_dir=first_dir,
-                property_map=self._property_map,
-                extra_options=self._extra_options,
-                extra_lines=self._extra_lines,
-            )
->>>>>>> d8ac3cdd
 
         # GROMACS.
         elif self._engine == "GROMACS":
@@ -1766,19 +1334,12 @@
                     process._config_file = new_dir + "/somd.cfg"
                     process._pert_file = new_dir + "/somd.pert"
                     process._gradients_file = new_dir + "/gradients.dat"
-<<<<<<< HEAD
-                    process._input_files    = [process._config_file,
-                                            process._rst_file,
-                                            process._top_file,
-                                            process._pert_file]
-=======
                     process._input_files = [
                         process._config_file,
                         process._rst_file,
                         process._top_file,
                         process._pert_file,
                     ]
->>>>>>> d8ac3cdd
                     processes.append(process)
 
             # GROMACS.
@@ -1829,7 +1390,6 @@
                 # Create a copy of the process and update the working
                 # directory.
                 if not self._setup_only:
-<<<<<<< HEAD
                     process                 = _copy.copy(first_process)
                     process._system         = first_process._system.copy()
                     process._protocol       = self._protocol
@@ -1845,25 +1405,6 @@
                                             process._gro_file,
                                             process._top_file,
                                             process._tpr_file]
-=======
-                    process = _copy.copy(first_process)
-                    process._system = first_process._system.copy()
-                    process._protocol = self._protocol
-                    process._work_dir = new_dir
-                    process._std_out_file = new_dir + "/gromacs.out"
-                    process._std_err_file = new_dir + "/gromacs.err"
-                    process._gro_file = new_dir + "/gromacs.gro"
-                    process._top_file = new_dir + "/gromacs.top"
-                    process._traj_file = new_dir + "/gromacs.trr"
-                    process._config_file = new_dir + "/gromacs.mdp"
-                    process._tpr_file = new_dir + "/gromacs.tpr"
-                    process._input_files = [
-                        process._config_file,
-                        process._gro_file,
-                        process._top_file,
-                        process._tpr_file,
-                    ]
->>>>>>> d8ac3cdd
                     processes.append(process)
 
             # AMBER.
@@ -1882,7 +1423,6 @@
                 # Create a copy of the process and update the working
                 # directory.
                 if not self._setup_only:
-<<<<<<< HEAD
                     process                 = _copy.copy(first_process)
                     process._system         = first_process._system.copy()
                     process._protocol       = self._protocol
@@ -1897,24 +1437,6 @@
                     process._input_files    = [process._config_file,
                                             process._rst_file,
                                             process._top_file]
-=======
-                    process = _copy.copy(first_process)
-                    process._system = first_process._system.copy()
-                    process._protocol = self._protocol
-                    process._work_dir = new_dir
-                    process._std_out_file = new_dir + "/amber.out"
-                    process._std_err_file = new_dir + "/amber.err"
-                    process._rst_file = new_dir + "/amber.rst7"
-                    process._top_file = new_dir + "/amber.prm7"
-                    process._traj_file = new_dir + "/amber.nc"
-                    process._config_file = new_dir + "/amber.cfg"
-                    process._nrg_file = new_dir + "/amber.nrg"
-                    process._input_files = [
-                        process._config_file,
-                        process._rst_file,
-                        process._top_file,
-                    ]
->>>>>>> d8ac3cdd
                     processes.append(process)
 
         if not self._setup_only:
