--- conflicted
+++ resolved
@@ -2,15 +2,8 @@
 import warnings as _warnings
 from sire.legacy import Units as _SireUnits
 
-<<<<<<< HEAD
-from Sire import Units as _SireUnits
-
-from .. import _gmx_version
-from ..Align._merge import _squash
-=======
 from .. import Protocol as _Protocol
 from ..Align._squash import _amber_mask_from_indices, _squashed_atom_mapping
->>>>>>> d8ac3cdd
 from .._Exceptions import IncompatibleError as _IncompatibleError
 
 
@@ -448,16 +441,10 @@
             if self.protocol.getPressure() is not None:
                 # Don't use barostat for vacuum simulations.
                 if self._has_box and self._has_water:
-<<<<<<< HEAD
                     if _gmx_version >= 2021:
                         protocol_dict["pcoupl"] =  "C-rescale"                  # C-rescale barostat.
                     else:
                         protocol_dict["pcoupl"] =  "Berendsen"                  # Berendsen barostat.
-                    protocol_dict["tau-p"] = 1                                      # 1ps time constant for pressure coupling.
-                    protocol_dict["ref-p"] = f"{self.protocol.getPressure().bar().value():.5f}"  # Pressure in bar.
-                    protocol_dict["compressibility"] = "4.5e-5"                     # Compressibility of water.
-=======
-                    protocol_dict["pcoupl"] = "c-rescale"  # Barostat type.
                     # Do the MC move every 100 steps to be the same as AMBER.
                     protocol_dict["nstpcouple"] = 100
                     # 4ps time constant for pressure coupling.
@@ -469,7 +456,6 @@
                     protocol_dict[
                         "compressibility"
                     ] = "4.5e-5"  # Compressibility of water.
->>>>>>> d8ac3cdd
                 else:
                     _warnings.warn(
                         "Cannot use a barostat for a vacuum or non-periodic simulation"
@@ -593,14 +579,8 @@
 
         return total_lines
 
-<<<<<<< HEAD
     def generateSomdConfig(self, extra_options=None, extra_lines=None, restraint=None, perturbation_type=None):
         """Outputs the current protocol in a format compatible with SOMD.
-=======
-    def generateSomdConfig(self, extra_options=None, extra_lines=None):
-        """
-        Outputs the current protocol in a format compatible with SOMD.
->>>>>>> d8ac3cdd
 
         Parameters
         ----------
@@ -637,7 +617,6 @@
         extra_lines = extra_lines if extra_lines is not None else []
 
         # Define some miscellaneous defaults.
-<<<<<<< HEAD
         # Save molecular coordinates.
         protocol_dict = {"save coordinates": True}
 
@@ -653,19 +632,6 @@
             protocol_dict["ncycles"] = 1
             # Perform a single MD move.
             protocol_dict["nmoves"] = 1
-=======
-        protocol_dict = {"save coordinates": True}  # Save molecular coordinates.
-
-        # Minimisation.
-        if isinstance(self.protocol, _Protocol.Minimisation):
-            protocol_dict["minimise"] = True  # Minimisation simulation.
-            protocol_dict[
-                "minimise maximum iterations"
-            ] = self._steps  # Maximum number of steps.
-            protocol_dict["minimise tolerance"] = 1  # Convergence tolerance.
-            protocol_dict["ncycles"] = 1  # Perform a single SOMD cycle.
-            protocol_dict["nmoves"] = 1  # Perform a single MD move.
->>>>>>> d8ac3cdd
         else:
             # Get the report and restart intervals.
             report_interval = self._report_interval
@@ -705,7 +671,6 @@
             # at which free energies are written, which is 200 steps.
             buffer_freq = int(nmoves * ((restart_interval / nmoves) % 1))
 
-<<<<<<< HEAD
             # The number of SOMD cycles.
             protocol_dict["ncycles"] = ncycles
             # The number of moves per cycle.
@@ -717,20 +682,6 @@
             timestep = self.protocol.getTimeStep().femtoseconds().value()
             # Integration time step.
             protocol_dict["timestep"] = "%.2f femtosecond" % timestep
-=======
-            protocol_dict["ncycles"] = ncycles  # The number of SOMD cycles.
-            protocol_dict["nmoves"] = nmoves  # The number of moves per cycle.
-            protocol_dict[
-                "ncycles_per_snap"
-            ] = cycles_per_frame  # Cycles per trajectory write.
-            protocol_dict[
-                "buffered coordinates frequency"
-            ] = buffer_freq  # Buffering frequency.
-            timestep = self.protocol.getTimeStep().femtoseconds().value()
-            protocol_dict["timestep"] = (
-                "%.2f femtosecond" % timestep
-            )  # Integration time step.
->>>>>>> d8ac3cdd
 
             # Use the Langevin Middle integrator if it is a 4 fs timestep
             if timestep >= 4.00:
@@ -746,13 +697,8 @@
         if not self._has_box or not self._has_water:
             protocol_dict["cutoff type"] = "cutoffnonperiodic"  # No periodic box.
         else:
-<<<<<<< HEAD
             protocol_dict["cutoff type"] = "cutoffperiodic"                     # Periodic box.
         protocol_dict["cutoff distance"] = "10 angstrom"                        # Non-bonded cut-off.
-=======
-            protocol_dict["cutoff type"] = "cutoffperiodic"  # Periodic box.
-        protocol_dict["cutoff distance"] = "8 angstrom"  # Non-bonded cut-off.
->>>>>>> d8ac3cdd
 
         # Restraints.
         if (
@@ -809,27 +755,26 @@
 
             protocol = [str(x) for x in self.protocol.getLambdaValues()]
             protocol_dict["lambda array"] = ", ".join(protocol)
-<<<<<<< HEAD
-            protocol_dict["lambda_val"] = self.protocol.getLambda()             # Current lambda value.
-            try: # RBFE
-                res_num = self.system.getIndex(self.system.getPerturbableMolecules()[0]) + 1
-            except IndexError: # No perturbable molecule - this is ABFE
-                res_num = self.system.getIndex(self.system.getDecoupledMolecules()[0]) + 1
-            protocol_dict["perturbed residue number"] = res_num                 # Perturbed residue number.
-=======
             protocol_dict[
                 "lambda_val"
             ] = self.protocol.getLambda()  # Current lambda value.
-            res_num = (
-                self.system.search("perturbable")
-                .residues()[0]
-                ._sire_object.number()
-                .value()
-            )
+            try:  # RBFE
+                res_num = (
+                    self.system.search("perturbable")
+                    .residues()[0]
+                    ._sire_object.number()
+                    .value()
+                )
+            except IndexError:  # No perturbable molecule - try ABFE
+                res_num = (
+                    self.system.search("is_decoupled")
+                    .residues()[0]
+                    ._sire_object.number()
+                    .value()
+                )
             protocol_dict[
                 "perturbed residue number"
             ] = res_num  # Perturbed residue number.
->>>>>>> d8ac3cdd
 
 
         # Put everything together in a line-by-line format.
