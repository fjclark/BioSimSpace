__all__ = ["_FreeEnergyMixin"]

import warnings

import numpy as np
import pandas as pd

from ._protocol import Protocol as _Protocol

class _FreeEnergyMixin(_Protocol):
    """A mixin for storing free energy protocols."""

    def __init__(self,
                 lam=0.0,
                 lam_vals=None,
                 min_lam=0.0,
                 max_lam=1.0,
                 num_lam=11,
                 perturbation_type="full"
                ):
        """Constructor.

           Parameters
           ----------

           lam : float or pandas.Series
               The perturbation parameter: [0.0, 1.0]

           lam_vals : [float] or pandas.DataFrame
               A list of lambda values.

           min_lam : float or pandas.Series
               The minimum lambda value.

           max_lam : float or pandas.Series
               The maximum lambda value.

           num_lam : int
               The number of lambda values.

           perturbation_type : str
               The type of perturbation to perform. Options are:
                "full" : A full perturbation of all terms (default option).
                "discharge_soft" : Perturb all discharging soft atom charge terms (i.e. value->0.0).
                "vanish_soft" : Perturb all vanishing soft atom LJ terms (i.e. value->0.0).
                "flip" : Perturb all hard atom terms as well as bonds/angles.
                "grow_soft" : Perturb all growing soft atom LJ terms (i.e. 0.0->value).
                "charge_soft" : Perturb all charging soft atom LJ terms (i.e. 0.0->value).

                Currently perturubation_type != "full" is only supported by
                BioSimSpace.Process.Somd.
        """

        # Call the base class constructor.
        super().__init__()

        # Validate and set the lambda values.
        self.setLambdaValues(lam, lam_vals, min_lam, max_lam, num_lam)

        # Set the perturbation type. Default is "full", i.e. onestep protocol.
        self.setPerturbationType(perturbation_type)

    def __str__(self):
        """Return a human readable string representation of the object."""
        if self._is_customised:
            return "<BioSimSpace.Protocol.Custom>"
        else:
            return ("<BioSimSpace.Protocol._FreeEnergyMixin: lam=\n%s, lam_vals=\n%s>"
                   ) % (self._lambda.to_string(), self._lambda_vals.to_string())

    def __repr__(self):
        """Return a string showing how to instantiate the object."""
        if self._is_customised:
            return "<BioSimSpace.Protocol.Custom>"
        else:
            return ("<BioSimSpace.Protocol._FreeEnergyMixin: lam=\n%s, lam_vals=\n%s>"
                    ) % (self._lambda.to_string(), self._lambda_vals.to_string())

    def getPerturbationType(self):
        """Get the perturbation type.

           Returns
           -------

           perturbation_type : str
               The perturbation type.
        """
        return self._perturbation_type

    def setPerturbationType(self, perturbation_type):
        """Set the perturbation type.

           Parameters
           ----------

           perturbation_type : str
               The type of perturbation to perform. Options are:
                "full" : A full perturbation of all terms (default option).
                "discharge_soft" : Perturb all discharging soft atom charge terms (i.e. value->0.0).
                "vanish_soft" : Perturb all vanishing soft atom LJ terms (i.e. value->0.0).
                "flip" : Perturb all hard atom terms as well as bonds/angles.
                "grow_soft" : Perturb all growing soft atom LJ terms (i.e. 0.0->value).
                "charge_soft" : Perturb all charging soft atom LJ terms (i.e. 0.0->value).
        """
        if type(perturbation_type) is not str:
            raise TypeError("'perturbation_type' must be of type 'str'")

        # Convert to lower case and strip whitespace.
        perturbation_type = perturbation_type.lower().replace(" ", "")

        allowed_perturbation_types = ["full",
                                      "discharge_soft",
                                      "vanish_soft",
                                      "flip",
                                      "grow_soft",
                                      "charge_soft"]

        if perturbation_type not in allowed_perturbation_types:
            raise ValueError(f"'perturbation_type' must be one of: {allowed_perturbation_types}")

        self._perturbation_type = perturbation_type

    @staticmethod
    def _check_column_name(df):
        '''Check if the dataframe or series has the right column name.'''
        permitted_names = ['fep', 'bonded', 'coul', 'vdw', 'restraint', 'mass',
                           'temperature']
        if isinstance(df, pd.Series):
            for name in df.index:
                if not name in permitted_names:
                    warnings.warn(f'{name} not in the list of permitted names, '
                                  f'so may not be supported by the MD Engine '
                                  f'({" ".join(permitted_names)}).')
        elif isinstance(df, pd.DataFrame):
            for name in df.columns:
                if not name in permitted_names:
                    warnings.warn(f'{name} not in the list of permitted names, '
                                  f'so may not be supported by the MD Engine '
                                  f'({" ".join(permitted_names)}).')

    def getLambda(self, type='float'):
        """Get the value of the perturbation parameter.

           Parameters
           ----------

           type : string
               The type of lambda to be returned. ('float', 'series')

           Returns
           -------

           lam : float or pd.Series
               The value of the perturbation parameter.
        """
        if type.lower() == 'float':
            if len(self._lambda) == 1:
                return float(self._lambda)
            else:
                warnings.warn(
                    f'The {self._lambda} has more than one value, return as pd.Series.')
                return self._lambda
        elif type.lower() == 'series':
            return self._lambda
        else:
            raise ValueError(f"{type} could only be 'float' or 'series'.")
<<<<<<< HEAD

    def getLambdaIndex(self):
        '''Get the index of the lambda value within the lambda array.

           Returns
           -------

           index : int
               The index of the lambda value in teh lambda array.
        '''
        return self._lambda_vals.index[(self._lambda_vals==self._lambda).all(axis=1)].tolist()[0]

    def getLambdaValues(self, type='list'):
        """Get the lambda values.

           Parameters
           ----------

=======

    def getLambdaValues(self, type='list'):
        """Get the lambda values.

           Parameters
           ----------

>>>>>>> c296a4d7
           type : string
               The type of lambda values to be returned. ('list', 'dataframe')

           Returns
           -------

           lam_vals : [float, ] or pd.DataFrame
               The lambda values.
        """
        if type.lower() == 'list':
            lambda_list = self._lambda_vals.values.tolist()
            if len(lambda_list[0]) == 1:
                # Ensure that return [float, ] when lambda_list only has one
                # column
                return [lam[0] for lam in lambda_list]
            else:
                warnings.warn(
                    f'The {self._lambda_vals} has more than one column, return as pd.DataFrame.')
                return self._lambda_vals
        elif type.lower() == 'dataframe':
            return self._lambda_vals
        else:
            raise ValueError(f"{type} could only be 'list' or 'dataframe'.")

    def setLambda(self, lam):
        """Set the current lambda.

           Parameters
           ----------

           lam : float or pandas.Series
               The perturbation parameter: [0.0, 1.0]

        """
        if not isinstance(lam, pd.Series):
            # For pandas < 1.4, TypeError won't be raised if the type cannot
            # be converted to float
            lam = pd.Series(data={'fep': lam}, dtype=float)
        else:
            self._check_column_name(lam)

        # Make sure the lambda value is in the list.
        if not (lam == self._lambda_vals).all(axis=1).any():
            raise ValueError("'lam' is not a member of the 'lam_vals' list!")

        self._lambda = lam

    def _checkLambdaValues(self, lam_vals, min_lam, max_lam, num_lam):
        """Sanity check of the list of lambda values.

           Parameters
           ----------

           lam_vals : [float] or pandas.DataFrame
               A list of lambda values.

           min_lam : float or pandas.Series
               The minimum lambda value.

           max_lam : float or pandas.Series
               The maximum lambda value.

           num_lam : int
               The number of lambda values.

           Returns
           -------
           lam_vals : pandas.DataFrame
               The pd.DataFrame representing the checked lambda values.

        """
        # A list of lambda values takes precedence.
        if lam_vals is not None:
            if not isinstance(lam_vals, pd.DataFrame):
                # For pandas < 1.4, TypeError won't be raised if the type
                # cannot be converted to float
                lam_vals = pd.DataFrame(data={'fep': lam_vals},
                                            dtype=float)
            else:
                self._check_column_name(lam_vals)

            # Make sure all values are in range [0.0, 1.0]
            if not ((lam_vals <= 1).all(axis=None) and (lam_vals >= 0).all(axis=None)):
                raise ValueError(
                    "'lam_vals' must contain values in range [0.0, 1.0]")

            # Sort the values.
            lam_vals.sort_values(lam_vals.columns.values.tolist(), inplace=True)

            # Make sure there are no duplicates.
            if lam_vals.duplicated().any():
                raise ValueError("'lam_vals' cannot contain duplicate values!")

            # Update the index to the sorted rows
            lam_vals.reset_index(drop=True, inplace=True)

        else:
            # Convert int to float.
            if not isinstance(min_lam, pd.Series):
                # For pandas < 1.4, TypeError won't be raised if the type cannot
                # be converted to float
                min_lam = pd.Series(data={'fep': min_lam}, dtype=float)
            else:
                self._check_column_name(lam_vals)

            if not isinstance(max_lam, pd.Series):
                # For pandas < 1.4, TypeError won't be raised if the type cannot
                # be converted to float
                max_lam = pd.Series(data={'fep': max_lam}, dtype=float)
            else:
                self._check_column_name(lam_vals)

            if not type(num_lam) is int:
                raise TypeError("'num_lam' must be of type 'int'.")

            # Validate values.
            if (min_lam < 0).any() or (min_lam > 1).any():
                raise ValueError("'min_lam' must be in range [0.0, 1.0]")

            if (max_lam < 0).any() or (max_lam > 1).any():
                raise ValueError("'max_lam' must be in range [0.0, 1.0]")

            if num_lam <=2:
                raise ValueError("'num_lam' must be greater than 2!")

            if not (min_lam.index == max_lam.index).all():
                raise ValueError("'min_lam' and 'max_lam' must have the same index!")

            if (min_lam >= max_lam).any():
                raise ValueError("'min_lam' must be less than 'max_lam'!")

            # Set values.
            lambda_vals = pd.DataFrame(
                data=np.linspace(min_lam, max_lam, num_lam),
                columns=min_lam.index)

            lam_vals = lambda_vals.round(5)
        return lam_vals
<<<<<<< HEAD

    def setLambdaValues(self, lam, lam_vals=None, min_lam=None, max_lam=None, num_lam=None):
        """Set the list of lambda values.

           Parameters
           ----------

           lam : float or pandas.Series
               The perturbation parameter: [0.0, 1.0]

           lam_vals : [float] or pandas.DataFrame
               A list of lambda values.

           min_lam : float or pandas.Series
               The minimum lambda value.

           max_lam : float or pandas.Series
               The maximum lambda value.

           num_lam : int
               The number of lambda values.
        """
        self._lambda_vals = self._checkLambdaValues(lam_vals, min_lam, max_lam,
                                                    num_lam)
        self.setLambda(lam)

=======

    def setLambdaValues(self, lam, lam_vals=None, min_lam=None, max_lam=None, num_lam=None):
        """Set the list of lambda values.

           Parameters
           ----------

           lam : float or pandas.Series
               The perturbation parameter: [0.0, 1.0]

           lam_vals : [float] or pandas.DataFrame
               A list of lambda values.

           min_lam : float or pandas.Series
               The minimum lambda value.

           max_lam : float or pandas.Series
               The maximum lambda value.

           num_lam : int
               The number of lambda values.
        """
        self._lambda_vals = self._checkLambdaValues(lam_vals, min_lam, max_lam,
                                                    num_lam)
        self.setLambda(lam)

    def getLambdaIndex(self):
        '''Get the index of the current lambda window.

           Returns
           -------

           index : int
               The index of the lambda in lambda values.
        '''
        return self._lambda_vals.index[(self._lambda_vals==self._lambda).all(axis=1)].tolist()[0]
>>>>>>> c296a4d7
<|MERGE_RESOLUTION|>--- conflicted
+++ resolved
@@ -19,25 +19,18 @@
                  perturbation_type="full"
                 ):
         """Constructor.
-
-           Parameters
-           ----------
-
+           Parameters
+           ----------
            lam : float or pandas.Series
                The perturbation parameter: [0.0, 1.0]
-
            lam_vals : [float] or pandas.DataFrame
                A list of lambda values.
-
            min_lam : float or pandas.Series
                The minimum lambda value.
-
            max_lam : float or pandas.Series
                The maximum lambda value.
-
            num_lam : int
                The number of lambda values.
-
            perturbation_type : str
                The type of perturbation to perform. Options are:
                 "full" : A full perturbation of all terms (default option).
@@ -46,7 +39,6 @@
                 "flip" : Perturb all hard atom terms as well as bonds/angles.
                 "grow_soft" : Perturb all growing soft atom LJ terms (i.e. 0.0->value).
                 "charge_soft" : Perturb all charging soft atom LJ terms (i.e. 0.0->value).
-
                 Currently perturubation_type != "full" is only supported by
                 BioSimSpace.Process.Somd.
         """
@@ -78,10 +70,8 @@
 
     def getPerturbationType(self):
         """Get the perturbation type.
-
-           Returns
-           -------
-
+           Returns
+           -------
            perturbation_type : str
                The perturbation type.
         """
@@ -89,10 +79,8 @@
 
     def setPerturbationType(self, perturbation_type):
         """Set the perturbation type.
-
-           Parameters
-           ----------
-
+           Parameters
+           ----------
            perturbation_type : str
                The type of perturbation to perform. Options are:
                 "full" : A full perturbation of all terms (default option).
@@ -140,16 +128,12 @@
 
     def getLambda(self, type='float'):
         """Get the value of the perturbation parameter.
-
-           Parameters
-           ----------
-
+           Parameters
+           ----------
            type : string
                The type of lambda to be returned. ('float', 'series')
-
-           Returns
-           -------
-
+           Returns
+           -------
            lam : float or pd.Series
                The value of the perturbation parameter.
         """
@@ -164,14 +148,11 @@
             return self._lambda
         else:
             raise ValueError(f"{type} could only be 'float' or 'series'.")
-<<<<<<< HEAD
 
     def getLambdaIndex(self):
         '''Get the index of the lambda value within the lambda array.
-
-           Returns
-           -------
-
+           Returns
+           -------
            index : int
                The index of the lambda value in teh lambda array.
         '''
@@ -179,25 +160,12 @@
 
     def getLambdaValues(self, type='list'):
         """Get the lambda values.
-
-           Parameters
-           ----------
-
-=======
-
-    def getLambdaValues(self, type='list'):
-        """Get the lambda values.
-
-           Parameters
-           ----------
-
->>>>>>> c296a4d7
+           Parameters
+           ----------
            type : string
                The type of lambda values to be returned. ('list', 'dataframe')
-
-           Returns
-           -------
-
+           Returns
+           -------
            lam_vals : [float, ] or pd.DataFrame
                The lambda values.
         """
@@ -218,13 +186,10 @@
 
     def setLambda(self, lam):
         """Set the current lambda.
-
-           Parameters
-           ----------
-
+           Parameters
+           ----------
            lam : float or pandas.Series
                The perturbation parameter: [0.0, 1.0]
-
         """
         if not isinstance(lam, pd.Series):
             # For pandas < 1.4, TypeError won't be raised if the type cannot
@@ -241,27 +206,20 @@
 
     def _checkLambdaValues(self, lam_vals, min_lam, max_lam, num_lam):
         """Sanity check of the list of lambda values.
-
-           Parameters
-           ----------
-
+           Parameters
+           ----------
            lam_vals : [float] or pandas.DataFrame
                A list of lambda values.
-
            min_lam : float or pandas.Series
                The minimum lambda value.
-
            max_lam : float or pandas.Series
                The maximum lambda value.
-
            num_lam : int
                The number of lambda values.
-
            Returns
            -------
            lam_vals : pandas.DataFrame
                The pd.DataFrame representing the checked lambda values.
-
         """
         # A list of lambda values takes precedence.
         if lam_vals is not None:
@@ -330,68 +288,22 @@
 
             lam_vals = lambda_vals.round(5)
         return lam_vals
-<<<<<<< HEAD
 
     def setLambdaValues(self, lam, lam_vals=None, min_lam=None, max_lam=None, num_lam=None):
         """Set the list of lambda values.
-
-           Parameters
-           ----------
-
+           Parameters
+           ----------
            lam : float or pandas.Series
                The perturbation parameter: [0.0, 1.0]
-
            lam_vals : [float] or pandas.DataFrame
                A list of lambda values.
-
            min_lam : float or pandas.Series
                The minimum lambda value.
-
            max_lam : float or pandas.Series
                The maximum lambda value.
-
            num_lam : int
                The number of lambda values.
         """
         self._lambda_vals = self._checkLambdaValues(lam_vals, min_lam, max_lam,
                                                     num_lam)
-        self.setLambda(lam)
-
-=======
-
-    def setLambdaValues(self, lam, lam_vals=None, min_lam=None, max_lam=None, num_lam=None):
-        """Set the list of lambda values.
-
-           Parameters
-           ----------
-
-           lam : float or pandas.Series
-               The perturbation parameter: [0.0, 1.0]
-
-           lam_vals : [float] or pandas.DataFrame
-               A list of lambda values.
-
-           min_lam : float or pandas.Series
-               The minimum lambda value.
-
-           max_lam : float or pandas.Series
-               The maximum lambda value.
-
-           num_lam : int
-               The number of lambda values.
-        """
-        self._lambda_vals = self._checkLambdaValues(lam_vals, min_lam, max_lam,
-                                                    num_lam)
-        self.setLambda(lam)
-
-    def getLambdaIndex(self):
-        '''Get the index of the current lambda window.
-
-           Returns
-           -------
-
-           index : int
-               The index of the lambda in lambda values.
-        '''
-        return self._lambda_vals.index[(self._lambda_vals==self._lambda).all(axis=1)].tolist()[0]
->>>>>>> c296a4d7
+        self.setLambda(lam)