--- conflicted
+++ resolved
@@ -33,90 +33,6 @@
     ):
         """Constructor.
 
-<<<<<<< HEAD
-           Parameters
-           ----------
-
-           lam : float
-               The perturbation parameter: [0.0, 1.0]
-
-           lam_vals : [float]
-               The list of lambda parameters.
-
-           min_lam : float
-               The minimum lambda value.
-
-           max_lam : float
-               The maximum lambda value.
-
-           num_lam : int
-               The number of lambda values.
-
-           timestep : :class:`Time <BioSimSpace.Types.Time>`
-               The integration timestep.
-
-           runtime : :class:`Time <BioSimSpace.Types.Time>`
-               The running time.
-
-           temperature_start : :class:`Temperature <BioSimSpace.Types.Temperature>`
-               The starting temperature.
-
-           temperature_end : :class:`Temperature <BioSimSpace.Types.Temperature>`
-               The final temperature.
-
-           temperature : :class:`Temperature <BioSimSpace.Types.Temperature>`
-               The equilibration temperature. This takes precedence of over
-               the other temperatures, i.e. to run at fixed temperature.
-
-           pressure : :class:`Pressure <BioSimSpace.Types.Pressure>`
-               The pressure. If this argument is omitted then the simulation
-               is run using the NVT ensemble.
-
-           report_interval : int
-               The frequency at which statistics are recorded. (In integration steps.)
-
-           restart_interval : int
-               The frequency at which restart configurations and trajectory
-               frames are saved. (In integration steps.)
-
-           restraint : str, [int]
-               The type of restraint to perform. This should be one of the
-               following options:
-                   "backbone"
-                        Protein backbone atoms. The matching is done by a name
-                        template, so is unreliable on conversion between
-                        molecular file formats.
-                   "heavy"
-                        All non-hydrogen atoms that aren't part of water
-                        molecules or free ions.
-                   "all"
-                        All atoms that aren't part of water molecules or free
-                        ions.
-               Alternatively, the user can pass a list of atom indices for
-               more fine-grained control. If None, then no restraints are used.
-
-           force_constant : :class:`GeneralUnit <BioSimSpace.Types._GeneralUnit>`, float
-               The force constant for the restraint potential. If a 'float' is
-               passed, then default units of 'kcal_per_mol / angstrom**2' will
-               be used.
-
-           restart : bool
-               Whether this is a continuation of a previous simulation.
-
-           perturbation_type : str
-               The type of perturbation to perform. Options are:
-                "full" : A full perturbation of all terms (default option).
-                "discharge_soft" : Perturb all discharging soft atom charge terms (i.e. value->0.0).
-                "vanish_soft" : Perturb all vanishing soft atom LJ terms (i.e. value->0.0).
-                "flip" : Perturb all hard atom terms as well as bonds/angles.
-                "grow_soft" : Perturb all growing soft atom LJ terms (i.e. 0.0->value).
-                "charge_soft" : Perturb all charging soft atom LJ terms (i.e. 0.0->value).
-                "restraint" : Perturb the receptor-ligand restraint strength by linearly 
-                            scaling the force constants (0.0->value).
-
-                Currently perturubation_type != "full" is only supported by
-                BioSimSpace.Process.Somd.
-=======
         Parameters
         ----------
 
@@ -197,10 +113,11 @@
              "flip" : Perturb all hard atom terms as well as bonds/angles.
              "grow_soft" : Perturb all growing soft atom LJ terms (i.e. 0.0->value).
              "charge_soft" : Perturb all charging soft atom LJ terms (i.e. 0.0->value).
+             "restraint" : Perturb the receptor-ligand restraint strength by linearly 
+                         scaling the force constants (0.0->value).
 
              Currently perturubation_type != "full" is only supported by
              BioSimSpace.Process.Somd.
->>>>>>> d8ac3cdd
         """
 
         # Call the base class constructors.
