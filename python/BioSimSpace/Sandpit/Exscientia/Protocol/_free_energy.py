--- conflicted
+++ resolved
@@ -60,19 +60,6 @@
         Parameters
         ----------
 
-<<<<<<< HEAD
-           lam : float or pandas.Series
-               The perturbation parameter: [0.0, 1.0]
-
-           lam_vals : [float] or pandas.DataFrame
-               A list of lambda values.
-
-           min_lam : float or pandas.Series
-               The minimum lambda value.
-
-           max_lam : float or pandas.Series
-               The maximum lambda value.
-=======
         lam : float
             The perturbation parameter: [0.0, 1.0]
 
@@ -84,7 +71,6 @@
 
         max_lam : float
             The maximum lambda value.
->>>>>>> d8ac3cdd
 
         num_lam : int
             The number of lambda values.
@@ -113,30 +99,19 @@
         first_step : int
             The initial time step (for restart simulations).
 
-<<<<<<< HEAD
-           perturbation_type : str
-               The type of perturbation to perform. Options are:
-                "full" : A full perturbation of all terms (default option).
-                "discharge_soft" : Perturb all discharging soft atom charge terms (i.e. value->0.0).
-                "vanish_soft" : Perturb all vanishing soft atom LJ terms (i.e. value->0.0).
-                "flip" : Perturb all hard atom terms as well as bonds/angles.
-                "grow_soft" : Perturb all growing soft atom LJ terms (i.e. 0.0->value).
-                "charge_soft" : Perturb all charging soft atom LJ terms (i.e. 0.0->value).
-                "restraint" : Perturb the receptor-ligand restraint strength by linearly 
-                            scaling the force constants (0.0->value).
-=======
         restart : bool
             Whether this is a continuation of a previous simulation.
->>>>>>> d8ac3cdd
 
         perturbation_type : str
             The type of perturbation to perform. Options are:
-             "full" : A full perturbation of all terms (default option).
-             "discharge_soft" : Perturb all discharging soft atom charge terms (i.e. value->0.0).
-             "vanish_soft" : Perturb all vanishing soft atom LJ terms (i.e. value->0.0).
-             "flip" : Perturb all hard atom terms as well as bonds/angles.
-             "grow_soft" : Perturb all growing soft atom LJ terms (i.e. 0.0->value).
-             "charge_soft" : Perturb all charging soft atom LJ terms (i.e. 0.0->value).
+            "full" : A full perturbation of all terms (default option).
+            "discharge_soft" : Perturb all discharging soft atom charge terms (i.e. value->0.0).
+            "vanish_soft" : Perturb all vanishing soft atom LJ terms (i.e. value->0.0).
+            "flip" : Perturb all hard atom terms as well as bonds/angles.
+            "grow_soft" : Perturb all growing soft atom LJ terms (i.e. 0.0->value).
+            "charge_soft" : Perturb all charging soft atom LJ terms (i.e. 0.0->value).
+            "restraint" : Perturb the receptor-ligand restraint strength by linearly 
+                        scaling the force constants (0.0->value).
 
              Currently perturubation_type != "full" is only supported by
              BioSimSpace.Process.Somd.
