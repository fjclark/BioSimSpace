######################################################################
# BioSimSpace: Making biomolecular simulation a breeze!
#
# Copyright: 2017-2023
#
# Authors: Lester Hedges <lester.hedges@gmail.com>
#
# BioSimSpace is free software: you can redistribute it and/or modify
# it under the terms of the GNU General Public License as published by
# the Free Software Foundation, either version 3 of the License, or
# (at your option) any later version.
#
# This program is distributed in the hope that it will be useful,
# but WITHOUT ANY WARRANTY; without even the implied warranty of
# MERCHANTABILITY or FITNESS FOR A PARTICULAR PURPOSE. See the
# GNU General Public License for more details.
#
# You should have received a copy of the GNU General Public License
# along with BioSimSpace. If not, see <http://www.gnu.org/licenses/>.
#####################################################################

"""Functionality for running simulations with SOMD."""

__author__ = "Lester Hedges"
__email__ = "lester.hedges@gmail.com"

__all__ = ["Somd"]

from .._Utils import _try_import

import os as _os

_pygtail = _try_import("pygtail")
import glob as _glob
import random as _random
import string as _string
import sys as _sys
import timeit as _timeit
import warnings as _warnings

from sire.legacy import Base as _SireBase
from sire.legacy import CAS as _SireCAS
from sire.legacy import IO as _SireIO
from sire.legacy import MM as _SireMM
from sire.legacy import Mol as _SireMol

from .. import _isVerbose
from .._Exceptions import IncompatibleError as _IncompatibleError
from .._Exceptions import MissingSoftwareError as _MissingSoftwareError
from .._SireWrappers import Molecule as _Molecule
from .._SireWrappers import System as _System

from .. import IO as _IO
from .. import Protocol as _Protocol
from .. import Trajectory as _Trajectory
from .. import _Utils

from . import _process


class Somd(_process.Process):
    """A class for running simulations using SOMD."""

    # Dictionary of platforms and their OpenMM keyword.
<<<<<<< HEAD
    _platforms = { "CPU"    : "CPU",
                   "CUDA"   : "CUDA",
                   "OPENCL" : "OpenCL" }

    def __init__(self, system, protocol, exe=None, name="somd",
            platform="CPU", work_dir=None, seed=None, extra_options=None,
            extra_lines=None, property_map={}, restraint=None):
        """Constructor.
=======
    _platforms = {"CPU": "CPU", "CUDA": "CUDA", "OPENCL": "OpenCL"}

    def __init__(
        self,
        system,
        protocol,
        exe=None,
        name="somd",
        platform="CPU",
        work_dir=None,
        seed=None,
        extra_options=None,
        extra_lines=None,
        property_map={},
    ):
        """
        Constructor.
>>>>>>> d8ac3cdd

        Parameters
        ----------

        system : :class:`System <BioSimSpace._SireWrappers.System>`
            The molecular system.

        protocol : :class:`Protocol <BioSimSpace.Protocol>`
            The protocol for the SOMD process.

        exe : str
            The full path to the SOMD executable.

        name : str
            The name of the process.

        platform : str
            The platform for the simulation: "CPU", "CUDA", or "OPENCL".

        work_dir :
            The working directory for the process.

        seed : int
            A random number seed. Note that SOMD only uses a seed for
            FreeEnergy protocols. The seed should only be used for debugging
            purposes since SOMD uses the same seed for each Monte Carlo
            cycle.

        extra_options : dict
            A dictionary containing extra options. Overrides the ones generated from the protocol.

        extra_lines : list
            A list of extra lines to be put at the end of the script.

<<<<<<< HEAD
           property_map : dict
               A dictionary that maps system "properties" to their user defined
               values. This allows the user to refer to properties with their
               own naming scheme, e.g. { "charge" : "my-charge" }
           
           restraint : :class:`Restraint <BioSimSpace.FreeEnergy.Restraint>`
               The Restraint object that contains information for the ABFE
               calculations.
        """

        # Call the base class constructor.
        super().__init__(system, protocol, name, work_dir, seed, extra_options, extra_lines, property_map, restraint)
=======
        property_map : dict
            A dictionary that maps system "properties" to their user defined
            values. This allows the user to refer to properties with their
            own naming scheme, e.g. { "charge" : "my-charge" }
        """

        # Call the base class constructor.
        super().__init__(
            system,
            protocol,
            name,
            work_dir,
            seed,
            extra_options,
            extra_lines,
            property_map,
        )
>>>>>>> d8ac3cdd

        # Set the package name.
        self._package_name = "SOMD"

        # This process can generate trajectory data.
        self._has_trajectory = True

        if not isinstance(platform, str):
            raise TypeError("'platform' must be of type 'str'.")
        else:
            # Strip all whitespace and convert to upper case.
            platform = platform.replace(" ", "").upper()

            # Check for platform support.
            if platform not in self._platforms:
                raise ValueError("Supported platforms are: %s" % self._platforms.keys())
            else:
                self._platform = self._platforms[platform]

        # If the path to the executable wasn't specified, then use the bundled SOMD
        # executable.
        if exe is None:
            # Generate the name of the SOMD exe.
            if _sys.platform != "win32":
                somd_path = _SireBase.getBinDir()
                somd_suffix = ""
            else:
                somd_path = _os.path.join(
                    _os.path.normpath(_SireBase.getShareDir()), "scripts"
                )
                somd_interpreter = _os.path.join(
                    _os.path.normpath(_SireBase.getBinDir()), "sire_python.exe"
                )
                somd_suffix = ".py"
            if isinstance(self._protocol, _Protocol._FreeEnergyMixin):
                somd_exe = "somd-freenrg"
            else:
                somd_exe = "somd"
            somd_exe = _os.path.join(somd_path, somd_exe) + somd_suffix
            if not _os.path.isfile(somd_exe):
                raise _MissingSoftwareError(
                    "'Cannot find SOMD executable in expected location: '%s'" % somd_exe
                )
            if _sys.platform != "win32":
                self._exe = somd_exe
            else:
                self._exe = somd_interpreter
                self._script = somd_exe
        else:
            # Make sure executable exists.
            if _os.path.isfile(exe):
                self._exe = exe
            else:
                raise IOError("SOMD executable doesn't exist: '%s'" % exe)

        # The names of the input files.
        self._rst_file = "%s/%s.rst7" % (self._work_dir, name)
        self._top_file = "%s/%s.prm7" % (self._work_dir, name)

        # The name of the trajectory file.
        self._traj_file = "%s/traj000000001.dcd" % self._work_dir

        # The name of the restart file.
        self._restart_file = "%s/latest.pdb" % self._work_dir

        # Set the path for the SOMD configuration file.
        self._config_file = "%s/%s.cfg" % (self._work_dir, name)

        # Set the path for the perturbation file.
        self._pert_file = "%s/%s.pert" % (self._work_dir, name)

        # Set the path for the gradient file and create the gradient list.
        self._gradient_file = "%s/gradients.dat" % self._work_dir
        self._gradients = []

        # Create the list of input files.
        self._input_files = [self._config_file, self._rst_file, self._top_file]

        # Initialise the number of moves per cycle.
        self._num_moves = 10000

        # Initialise the buffering frequency.
        self._buffer_freq = 0

        # Initialise the molecule index mapping. SOMD re-orders molecules on
        # startup so we need to re-map to the original system.
        self._mapping = {}

        # Now set up the working directory for the process.
        self._setup()

    def __str__(self):
        """Return a human readable string representation of the object."""
        return (
            "<BioSimSpace.Process.%s: system=%s, protocol=%s, exe='%s', name='%s', platform='%s', work_dir='%s' seed=%s>"
            % (
                self.__class__.__name__,
                str(self._system),
                self._protocol.__repr__(),
                self._exe + ("%s " % self._script if self._script else ""),
                self._name,
                self._platform,
                self._work_dir,
                self._seed,
            )
        )

    def __repr__(self):
        """Return a string showing how to instantiate the object."""
        return (
            "BioSimSpace.Process.%s(%s, %s, exe='%s', name='%s', platform='%s', work_dir='%s', seed=%s)"
            % (
                self.__class__.__name__,
                str(self._system),
                self._protocol.__repr__(),
                self._exe + ("%s " % self._script if self._script else ""),
                self._name,
                self._platform,
                self._work_dir,
                self._seed,
            )
        )

    def _setup(self):
        """Setup the input files and working directory ready for simulation."""
        # Create the input files...

        # First create a copy of the system.
        system = self._system.copy()

        # Renumber all of the constituents in the system so that they are unique
        # and in ascending order. This is required since SOMD assumes that numbers
        # are unique, i.e. the residue number of the perturbed molecule.
        # We store the renumbered system to use as a template when mapping atoms
        # the those from the extracted trajectory frames in, e.g. getSystem().
        self._renumbered_system = _SireIO.renumberConstituents(system._sire_object)
        system = _System(self._renumbered_system)

        # If the we are performing a free energy simulation, then check that
        # the system contains a single perturbable molecule. If so, then create
        # and write a perturbation file to the work directory.
        if isinstance(self._protocol, _Protocol._FreeEnergyMixin):

            # Check we have the correct number of decoupled/ perturbable molecules.
            n_pert_or_decoupled = system.nPerturbableMolecules() + system.nDecoupledMolecules()
            if n_pert_or_decoupled != 1:
                raise ValueError("'BioSimSpace.Protocol.FreeEnergy' requires a single "
                                 "perturbable or decoupled molecule. The system has " \
                                 f"{n_pert_or_decoupled}.")

            if system.nPerturbableMolecules() == 1:
                # Extract the perturbable molecule.
                pert_mol = system.getPerturbableMolecules()[0]

                # Write the perturbation file and get the molecule corresponding
                # to the lambda = 0 state.
                pert_mol = _to_pert_file(
                    pert_mol,
                    self._pert_file,
                    property_map=self._property_map,
                    perturbation_type=self._protocol.getPerturbationType(),
                )

                self._input_files.append(self._pert_file)

                # Remove the perturbable molecule.
                system.updateMolecules(pert_mol)

<<<<<<< HEAD
            elif system.nDecoupledMolecules() == 1:
                # Extract the decoupled molecule.
                decoupled_mol = system.getDecoupledMolecules()[0]

                # ABFE with SOMD can only currently handle complete annihilation
                # of the Coulombic and LJ interactions. Check that the user has not
                # requested preservation of intramolecular interactions.
                if decoupled_mol._sire_object.property("decouple")['intramol'].value() == False:
                    raise ValueError("SOMD cannot preserve intramolecular interactions "
                                     "in the decoupled molecule. Please set 'intramol' to "
                                     "True when marking the molecule as decoupled.")

                # Write the perturbation file and get the molecule corresponding
                # to the lambda = 0 state.
                decoupled_mol = _to_pert_file(decoupled_mol, self._pert_file, property_map=self._property_map,
                                         perturbation_type=self._protocol.getPerturbationType())

                self._input_files.append(self._pert_file)

                # Remove the decoupled molecule.
                system.updateMolecules(decoupled_mol)
=======
            else:
                raise ValueError(
                    "'BioSimSpace.Protocol.FreeEnergy' requires a single "
                    "perturbable molecule. The system has %d"
                    % system.nPerturbableMolecules()
                )
>>>>>>> d8ac3cdd

        # If this is a different protocol and the system still contains a
        # perturbable molecule, then we'll warn the user and simulate the
        # lambda = 0 state.
        else:
            system = self._checkPerturbable(system)

        # Convert the water model topology so that it matches the AMBER naming convention.
        system._set_water_topology("AMBER", self._property_map)

        # RST file (coordinates).
        try:
            file = _os.path.splitext(self._rst_file)[0]
            _IO.saveMolecules(file, system, "rst7", property_map=self._property_map)
        except Exception as e:
            msg = "Failed to write system to 'RST7' format."
            if _isVerbose():
                raise IOError(msg) from e
            else:
                raise IOError(msg) from None

        # PRM file (topology).
        try:
            file = _os.path.splitext(self._top_file)[0]
            _IO.saveMolecules(file, system, "prm7", property_map=self._property_map)
        except Exception as e:
            msg = "Failed to write system to 'PRM7' format."
            if _isVerbose():
                raise IOError(msg) from e
            else:
                raise IOError(msg) from None

        # Generate the SOMD configuration file.
        # Skip if the user has passed a custom config.
        if isinstance(self._protocol, _Protocol.Custom):
            self.setConfig(self._protocol.getConfig())
        else:
            self._generate_config()
        self.writeConfig(self._config_file)

        # Generate the dictionary of command-line arguments.
        self._generate_args()

        # Return the list of input files.
        return self._input_files

    def _generate_config(self):
        """Generate SOMD configuration file strings."""

        # Clear the existing configuration list.
        self._config = []

        config_options = {}
        if not isinstance(self._protocol, _Protocol.Minimisation):
            # Set the random number seed.
            if self._is_seeded:
                seed = self._seed
            else:
                seed = 0 # Generate random seed
            config_options["debug seed"] = seed

        if self._platform == "CUDA" or self._platform == "OPENCL":
            # Work out the GPU device ID. (Default to 0.)
            gpu_id = 0
            if self._platform == "CUDA" and "CUDA_VISIBLE_DEVICES" in _os.environ:
                try:
                    # Get the ID of the first available device.
                    gpu_id = int(_os.environ.get("CUDA_VISIBLE_DEVICES").split(",")[0])
                except:
                    pass
            config_options["gpu"] = gpu_id  # GPU device ID.

        if not isinstance(
            self._protocol,
            (_Protocol.Minimisation, _Protocol.Equilibration, _Protocol.Production),
        ):
            raise _IncompatibleError(
                "Unsupported protocol: '%s'" % self._protocol.__class__.__name__
            )

        # Set the configuration.
<<<<<<< HEAD
        config = _Protocol.ConfigFactory(_System(self._renumbered_system), self._protocol)
        # Pass the perturbation type if this is a free energy simulation.
        if isinstance(self._protocol, _Protocol._FreeEnergyMixin):
            self.addToConfig(config.generateSomdConfig(extra_options={**config_options, **self._extra_options},
                                                    extra_lines=self._extra_lines, restraint=self._restraint,
                                                    perturbation_type=self._protocol.getPerturbationType()))
        else:
            self.addToConfig(config.generateSomdConfig(extra_options={**config_options, **self._extra_options},
                                                    extra_lines=self._extra_lines, restraint=self._restraint))

=======
        config = _Protocol.ConfigFactory(
            _System(self._renumbered_system), self._protocol
        )
        self.addToConfig(
            config.generateSomdConfig(
                extra_options={**config_options, **self._extra_options},
                extra_lines=self._extra_lines,
            )
        )
>>>>>>> d8ac3cdd

        # Flag that this isn't a custom protocol.
        self._protocol._setCustomised(False)

    def _generate_args(self):
        """Generate the dictionary of command-line arguments."""

        # Clear the existing arguments.
        self.clearArgs()

        # Add the default arguments.
        self.setArg("-c", "%s.rst7" % self._name)  # Coordinate restart file.
        self.setArg("-t", "%s.prm7" % self._name)  # Topology file.
        if isinstance(self._protocol, _Protocol._FreeEnergyMixin):
            self.setArg("-m", "%s.pert" % self._name)  # Perturbation file.
        self.setArg("-C", "%s.cfg" % self._name)  # Config file.
        self.setArg("-p", self._platform)  # Simulation platform.

    def start(self):
        """
        Start the SOMD process.

        Returns
        -------

        process : :class:`Process.Somd <BioSimSpace.Process.Somd>`
            A handle to the running process.
        """

        # The process is currently queued.
        if self.isQueued():
            return

        # Process is already running.
        if self._process is not None:
            if self._process.isRunning():
                return

        # Clear any existing output.
        self._clear_output()

        # Run the process in the working directory.
        with _Utils.cd(self._work_dir):
            # Create the arguments string list.
            args = self.getArgStringList()

            # Write the command-line process to a README.txt file.
            with open("README.txt", "w") as f:
                # Set the command-line string.
                self._command = "%s " % self._exe + self.getArgString()

                # Write the command to file.
                f.write("# SOMD was run with the following command:\n")
                f.write("%s\n" % self._command)

            # Start the timer.
            self._timer = _timeit.default_timer()

            # Start the simulation.
            self._process = _SireBase.Process.run(
                self._exe, args, "%s.out" % self._name, "%s.out" % self._name
            )

            # SOMD uses the stdout stream for all output.
            with open(_os.path.basename(self._stderr_file), "w") as f:
                f.write("All output has been redirected to the stdout stream!\n")

        return self

    def getSystem(self, block="AUTO"):
        """
        Get the latest molecular system.

        Parameters
        ----------

        block : bool
            Whether to block until the process has finished running.

        Returns
        -------

        system : :class:`System <BioSimSpace._SireWrappers.System>`
            The latest molecular system.
        """

        # Wait for the process to finish.
        if block is True:
            self.wait()
        elif block == "AUTO" and self._is_blocked:
            self.wait()

        # Warn the user if the process has exited with an error.
        if self.isError():
            _warnings.warn("The process exited with an error!")

        # Try to grab the latest coordinates from the binary restart file.
        try:
            # Do we need to get coordinates for the lambda=1 state.
            if "is_lambda1" in self._property_map:
                is_lambda1 = True
            else:
                is_lambda1 = False

            new_system = _IO.readMolecules(self._restart_file)

            # Since SOMD requires specific residue and water naming we copy the
            # coordinates back into the original system.
            old_system = self._system.copy()

            # Update the coordinates and velocities and return a mapping between
            # the molecule indices in the two systems.
            sire_system, mapping = _SireIO.updateCoordinatesAndVelocities(
                old_system._sire_object,
                self._renumbered_system,
                new_system._sire_object,
                self._mapping,
                is_lambda1,
                self._property_map,
                self._property_map,
            )

            # Update the underlying Sire object.
            old_system._sire_object = sire_system

            # Store the mapping between the MolIdx in both systems so we don't
            # need to recompute it next time.
            self._mapping = mapping

            # Update the box information in the original system.
            if "space" in new_system._sire_object.propertyKeys():
                box = new_system._sire_object.property("space")
                old_system._sire_object.setProperty(
                    self._property_map.get("space", "space"), box
                )

            return old_system

        except:
            return None

    def getCurrentSystem(self):
        """
        Get the latest molecular system.

        Returns
        -------

        system : :class:`System <BioSimSpace._SireWrappers.System>`
            The latest molecular system.
        """
        return self.getSystem(block=False)

    def getTrajectory(self, block="AUTO"):
        """
        Return a trajectory object.

        Parameters
        ----------

        block : bool
            Whether to block until the process has finished running.

        Returns
        -------

        trajectory : :class:`Trajectory <BioSimSpace.Trajectory.trajectory>`
            The latest trajectory object.
        """

        # Wait for the process to finish.
        if block is True:
            self.wait()
        elif block == "AUTO" and self._is_blocked:
            self.wait()

        # Warn the user if the process has exited with an error.
        if self.isError():
            _warnings.warn("The process exited with an error!")

        try:
            return _Trajectory.Trajectory(process=self)

        except:
            return None

    def getFrame(self, index):
        """
        Return a specific trajectory frame.

        Parameters
        ----------

        index : int
            The index of the frame.

        Returns
        -------

        frame : :class:`System <BioSimSpace._SireWrappers.System>`
            The System object of the corresponding frame.
        """

        if not type(index) is int:
            raise TypeError("'index' must be of type 'int'")

        max_index = (
            int(
                (self._protocol.getRunTime() / self._protocol.getTimeStep())
                / self._protocol.getRestartInterval()
            )
            - 1
        )

        if index < 0 or index > max_index:
            raise ValueError(f"'index' must be in range [0, {max_index}].")

        try:
            # Do we need to get coordinates for the lambda=1 state.
            if "is_lambda1" in self._property_map:
                is_lambda1 = True
            else:
                is_lambda1 = False

            new_system = _Trajectory.getFrame(self._traj_file, self._top_file, index)

            # Copy the new coordinates back into the original system.
            old_system = self._system.copy()

            # Update the coordinates and velocities and return a mapping between
            # the molecule numbers in the two systems.
            sire_system, mapping = _SireIO.updateCoordinatesAndVelocities(
                old_system._sire_object,
                self._renumbered_system,
                new_system._sire_object,
                self._mapping,
                is_lambda1,
                self._property_map,
                self._property_map,
            )

            # Update the underlying Sire object.
            old_system._sire_object = sire_system

            # Store the mapping between the MolIdx in both systems so we don't
            # need to recompute it next time.
            self._mapping = mapping

            # Update the box information in the original system.
            if "space" in new_system._sire_object.propertyKeys():
                box = new_system._sire_object.property("space")
                old_system._sire_object.setProperty(
                    self._property_map.get("space", "space"), box
                )

            return old_system

        except:
            return None

    def getTime(self, time_series=False, block="AUTO"):
        """
        Get the time (in nanoseconds).

        Parameters
        ----------

        time_series : bool
            Whether to return a list of time series records.

        block : bool
            Whether to block until the process has finished running.

        Returns
        -------

        time : :class:`Time <BioSimSpace.Types.Time>`
            The current simulation time in nanoseconds.
        """

        # Warn the user if the process has exited with an error.
        if self.isError():
            _warnings.warn("The process exited with an error!")

        # No time records for minimisation protocols.
        if isinstance(self._protocol, _Protocol.Minimisation):
            return None

        # Get the number of trajectory frames.
        num_frames = self.getTrajectory(block=block).nFrames()

        if num_frames == 0:
            return None

        try:
            # Create the list of time records.
            times = [
                (
                    self._protocol.getRestartInterval()
                    * self._protocol.getTimeStep().to_default_unit()
                )
                * x
                for x in range(1, num_frames + 1)
            ]
        except:
            return None

        if time_series:
            return times
        else:
            return times[-1]

    def getCurrentTime(self, time_series=False):
        """
        Get the current time (in nanoseconds).

        Parameters
        ----------

        time_series : bool
            Whether to return a list of time series records.

        Returns
        -------

        time : :class:`Time <BioSimSpace.Types.Time>`
            The current simulation time in nanoseconds.
        """
        return self.getTime(time_series, block=False)

    def getGradient(self, time_series=False, block="AUTO"):
        """
        Get the free energy gradient.

        Parameters
        ----------

        time_series : bool
            Whether to return a list of time series records.

        block : bool
            Whether to block until the process has finished running.

        Returns
        -------

        gradient : float
            The free energy gradient.
        """

        # Wait for the process to finish.
        if block is True:
            self.wait()
        elif block == "AUTO" and self._is_blocked:
            self.wait()

        # Warn the user if the process has exited with an error.
        if self.isError():
            _warnings.warn("The process exited with an error!")

        # No gradient file.
        if not _os.path.isfile(self._gradient_file):
            return None

        # Append any new lines to the gradients list.
        for line in _pygtail.Pygtail(self._gradient_file):
            # Ignore comments.
            if line[0] != "#":
                self._gradients.append(float(line.rstrip().split()[-1]))

        if len(self._gradients) == 0:
            return None

        if time_series:
            return self._gradients
        else:
            return self._gradients[-1]

    def getCurrentGradient(self, time_series=False):
        """
        Get the current free energy gradient.

        Parameters
        ----------

        time_series : bool
            Whether to return a list of time series records.

        Returns
        -------

        gradient : float
            The current free energy gradient.
        """
        return self.getGradient(time_series, block=False)

    def _clear_output(self):
        """Reset stdout and stderr."""

        # Call the base class method.
        super()._clear_output()

        # Delete any restart and trajectory files in the working directory.

        file = "%s/sim_restart.s3" % self._work_dir
        if _os.path.isfile(file):
            _os.remove(file)

        file = "%s/SYSTEM.s3" % self._work_dir
        if _os.path.isfile(file):
            _os.remove(file)

        files = _glob.glob("%s/traj*.dcd" % self._work_dir)
        for file in files:
            if _os.path.isfile(file):
                _os.remove(file)

        # Additional files for free energy simulations.
        if isinstance(self._protocol, _Protocol._FreeEnergyMixin):
            file = "%s/gradients.dat" % self._work_dir
            if _os.path.isfile(file):
                _os.remove(file)

            file = "%s/simfile.dat" % self._work_dir
            if _os.path.isfile(file):
                _os.remove(file)


def _to_pert_file(
    molecule,
    filename="MORPH.pert",
    zero_dummy_dihedrals=False,
    zero_dummy_impropers=False,
    print_all_atoms=False,
    property_map={},
    perturbation_type="full",
):
    """
    Write a perturbation file for a perturbable molecule.

    Parameters
    ----------

    molecule : :class:`System <BioSimSpace._SireWrappers.Molecule>`
        The perturbable molecule.

    filename : str
        The name of the perturbation file.

    zero_dummy_dihedrals : bool
        Whether to zero the barrier height for dihedrals involving
        dummy atoms.

    zero_dummy_impropers : bool
        Whether to zero the barrier height for impropers involving
        dummy atoms.

    print_all_atoms : bool
        Whether to print all atom records to the pert file, not just
        the atoms that are perturbed.

<<<<<<< HEAD
        perturbation_type : str
            The type of perturbation to perform. Options are:
            "full" : A full perturbation of all terms (default option).
            "discharge_soft" : Perturb all discharging soft atom charge terms (i.e. value->0.0).
            "vanish_soft" : Perturb all vanishing soft atom LJ terms (i.e. value->0.0).
            "flip" : Perturb all hard atom terms as well as bonds/angles.
            "grow_soft" : Perturb all growing soft atom LJ terms (i.e. 0.0->value).
            "charge_soft" : Perturb all charging soft atom LJ terms (i.e. 0.0->value).
            "restraint" : Perturb the receptor-ligand restraint strength by linearly 
                          scaling the force constants (0.0->value).
=======
    property_map : dict
        A dictionary that maps system "properties" to their user defined
        values. This allows the user to refer to properties with their
        own naming scheme, e.g. { "charge" : "my-charge" }
>>>>>>> d8ac3cdd

    perturbation_type : str
        The type of perturbation to perform. Options are:
        "full" : A full perturbation of all terms (default option).
        "discharge_soft" : Perturb all discharging soft atom charge terms (i.e. value->0.0).
        "vanish_soft" : Perturb all vanishing soft atom LJ terms (i.e. value->0.0).
        "flip" : Perturb all hard atom terms as well as bonds/angles.
        "grow_soft" : Perturb all growing soft atom LJ terms (i.e. 0.0->value).
        "charge_soft" : Perturb all charging soft atom LJ terms (i.e. 0.0->value).

    Returns
    -------

    molecule : :class:`System <BioSimSpace._SireWrappers.Molecule>`
        The molecule with properties corresponding to the lamda = 0 state.
    """
    if not isinstance(molecule, _Molecule):
        raise TypeError(
            "'molecule' must be of type 'BioSimSpace._SireWrappers.Molecule'"
        )

<<<<<<< HEAD
    if not (molecule._is_perturbable or molecule.isDecoupled):
        raise _IncompatibleError("'molecule' isn't perturbable or marked for decoupling."
                                 " Cannot write perturbation file!")
=======
    if not molecule._is_perturbable:
        raise _IncompatibleError(
            "'molecule' isn't perturbable. Cannot write perturbation file!"
        )
>>>>>>> d8ac3cdd

    if not molecule._sire_object.property("forcefield0").isAmberStyle():
        raise _IncompatibleError(
            "Can only write perturbation files for AMBER style force fields."
        )

    if not isinstance(zero_dummy_dihedrals, bool):
        raise TypeError("'zero_dummy_dihedrals' must be of type 'bool'")

    if not isinstance(zero_dummy_impropers, bool):
        raise TypeError("'zero_dummy_impropers' must be of type 'bool'")

    if not isinstance(print_all_atoms, bool):
        raise TypeError("'print_all_atoms' must be of type 'bool'")

    if not isinstance(property_map, dict):
        raise TypeError("'property_map' must be of type 'dict'")

    if not isinstance(perturbation_type, str):
        raise TypeError("'perturbation_type' must be of type 'str'")

    # Convert to lower case and strip whitespace.
    perturbation_type = perturbation_type.lower().replace(" ", "")

<<<<<<< HEAD
    allowed_perturbation_types = ["full",
                                  "discharge_soft",
                                  "vanish_soft",
                                  "flip",
                                  "grow_soft",
                                  "charge_soft",
                                  "restraint"]
=======
    allowed_perturbation_types = [
        "full",
        "discharge_soft",
        "vanish_soft",
        "flip",
        "grow_soft",
        "charge_soft",
    ]
>>>>>>> d8ac3cdd

    if perturbation_type not in allowed_perturbation_types:
        raise ValueError(
            f"'perturbation_type' must be one of: {allowed_perturbation_types}"
        )

    # Seed the random number generator so that we get reproducible atom names.
    # This is helpful when debugging since we can directly compare pert files.
    _random.seed(42)

    # Extract and copy the Sire molecule.
    mol = molecule._sire_object.__deepcopy__()

    # First work out the indices of atoms that are perturbed.
    pert_idxs = []

    # Perturbed atoms change one of the following properties:
    # "ambertype", "LJ", or "charge".
    for atom in mol.atoms():
        if (
            atom.property("ambertype0") != atom.property("ambertype1")
            or atom.property("LJ0") != atom.property("LJ1")
            or atom.property("charge0") != atom.property("charge1")
        ):
            pert_idxs.append(atom.index())

    # The pert file uses atom names for identification purposes. This means
    # that the names must be unique. As such we need to count the number of
    # atoms with a particular name, then append an index to their name.

    # Loop over all atoms in the molecule and tally the occurrence of each
    # name.
    atom_names = {}
    for atom in mol.atoms():
        atom_names[atom.name()] = atom_names.get(atom.name(), 1) + 1

    # Create a set from the atoms names seen so far.
    names = set(atom_names.keys())

    # If there are duplicate names, then we need to rename the atoms.
    if sum(atom_names.values()) > len(names):
        # Make the molecule editable.
        edit_mol = mol.edit()

        # Create a dictionary to flag whether we've seen each atom name.
        is_seen = {name: False for name in names}

        # Tally counter for the number of dummy atoms.
        num_dummy = 1

        # Loop over all atoms.
        for atom in mol.atoms():
            # Store the original atom.
            name = atom.name()

            # If this is a dummy atom, then rename it as "DU##", where ## is a
            # two-digit number padded with a leading zero.
            if atom.property("element0") == _SireMol.Element("X"):
                # Create the new atom name.
                new_name = "DU%02d" % num_dummy

                # Convert to an AtomName and rename the atom.
                new_name = _SireMol.AtomName(new_name)
                edit_mol = edit_mol.atom(atom.index()).rename(new_name).molecule()

                # Update the number of dummy atoms that have been named.
                num_dummy += 1

                # Since ligands typically have less than 100 atoms, the following
                # exception shouldn't be triggered. We can't support perturbations
                # with 100 or more dummy atoms in the lambda = 0 state because of
                # AMBER fixed width atom naming restrictions (4 character width).
                # We could give dummies a unique name in the same way that non-dummy
                # atoms are handled (see else) block below, but instead we'll raise
                # an exception.
                if num_dummy == 100:
                    raise RuntimeError("Dummy atom naming limit exceeded! (100 atoms)")

                # Append to the list of seen names.
                names.add(new_name)

            else:
                # There is more than one atom with this name, and this is the second
                # time we've come across it.
                if atom_names[name] > 1 and is_seen[name]:
                    # Create the base of the new name.
                    new_name = name.value()

                    # Create a random suffix.
                    suffix = _random_suffix(new_name)

                    # Zero the number of attempted renamings.
                    num_attempts = 0

                    # If this name already exists, keep trying until we get a unique name.
                    while new_name + suffix in names:
                        suffix = _random_suffix(new_name)
                        num_attempts += 1

                        # Abort if we've tried more than 100 times.
                        if num_attempts == 100:
                            raise RuntimeError(
                                "Error while writing SOMD pert file. "
                                "Unable to generate a unique suffix for "
                                "atom name: '%s'" % new_name
                            )

                    # Append the suffix to the name and store in the set of seen names.
                    new_name = new_name + suffix
                    names.add(new_name)

                    # Convert to an AtomName and rename the atom.
                    new_name = _SireMol.AtomName(new_name)
                    edit_mol = edit_mol.atom(atom.index()).rename(new_name).molecule()

                # Record that we've seen this atom name.
                is_seen[name] = True

        # Store the updated molecule.
        mol = edit_mol.commit()

    # Now write the perturbation file.

    with open(filename, "w") as file:
        # Get the info object for the molecule.
        info = mol.info()

        # Write the version header.
        file.write("version 1\n")

        # Start molecule record.
        file.write("molecule LIG\n")

        if print_all_atoms:
            raise NotImplementedError(
                "print_all_atoms is not allowed during dev of multistep protocol."
            )

        # 1) Atoms.

        def atom_sorting_criteria(atom):
            LJ0 = atom.property("LJ0")
            LJ1 = atom.property("LJ1")
            return (
                atom.name().value(),
                atom.property("ambertype0"),
                atom.property("ambertype1"),
                LJ0.sigma().value(),
                LJ1.sigma().value(),
                LJ0.epsilon().value(),
                LJ1.epsilon().value(),
                atom.property("charge0").value(),
                atom.property("charge1").value(),
            )

        if perturbation_type == "full":
            if print_all_atoms:
                for atom in sorted(
                    mol.atoms(), key=lambda atom: atom_sorting_criteria(atom)
                ):
                    # Start atom record.
                    file.write("    atom\n")

                    # Get the initial/final Lennard-Jones properties.
                    LJ0 = atom.property("LJ0")
                    LJ1 = atom.property("LJ1")

                    # Atom data.
                    file.write("        name           %s\n" % atom.name().value())
                    file.write(
                        "        initial_type   %s\n" % atom.property("ambertype0")
                    )
                    file.write(
                        "        final_type     %s\n" % atom.property("ambertype1")
                    )
                    file.write(
                        "        initial_LJ     %.5f %.5f\n"
                        % (LJ0.sigma().value(), LJ0.epsilon().value())
                    )
                    file.write(
                        "        final_LJ       %.5f %.5f\n"
                        % (LJ1.sigma().value(), LJ1.epsilon().value())
                    )
                    file.write(
                        "        initial_charge %.5f\n"
                        % atom.property("charge0").value()
                    )
                    file.write(
                        "        final_charge   %.5f\n"
                        % atom.property("charge1").value()
                    )

                    # End atom record.
                    file.write("    endatom\n")

            # Only print records for the atoms that are perturbed.
            else:
                for idx in sorted(
                    pert_idxs, key=lambda idx: atom_sorting_criteria(mol.atom(idx))
                ):
                    # Get the perturbed atom.
                    atom = mol.atom(idx)

                    # Start atom record.
                    file.write("    atom\n")

                    # Get the initial/final Lennard-Jones properties.
                    LJ0 = atom.property("LJ0")
                    LJ1 = atom.property("LJ1")

                    # Atom data.
                    file.write("        name           %s\n" % atom.name().value())
                    file.write(
                        "        initial_type   %s\n" % atom.property("ambertype0")
                    )
                    file.write(
                        "        final_type     %s\n" % atom.property("ambertype1")
                    )
                    file.write(
                        "        initial_LJ     %.5f %.5f\n"
                        % (LJ0.sigma().value(), LJ0.epsilon().value())
                    )
                    file.write(
                        "        final_LJ       %.5f %.5f\n"
                        % (LJ1.sigma().value(), LJ1.epsilon().value())
                    )
                    file.write(
                        "        initial_charge %.5f\n"
                        % atom.property("charge0").value()
                    )
                    file.write(
                        "        final_charge   %.5f\n"
                        % atom.property("charge1").value()
                    )

                    # End atom record.
                    file.write("    endatom\n")

        elif perturbation_type == "restraint":
            if print_all_atoms:
                for atom in sorted(mol.atoms(), key=lambda atom: atom_sorting_criteria(atom)):
                    # Start atom record.
                    file.write("    atom\n")

                    # Only require the initial Lennard-Jones properties.
                    LJ0 = atom.property("LJ0");

                    # Atom data. Create dummy pert file with identical initial and final properties.
                    file.write("        name           %s\n" % atom.name().value())
                    file.write("        initial_type   %s\n" % atom.property("ambertype0"))
                    file.write("        final_type     %s\n" % atom.property("ambertype0"))
                    file.write("        initial_LJ     %.5f %.5f\n" % (LJ0.sigma().value(), LJ0.epsilon().value()))
                    file.write("        final_LJ       %.5f %.5f\n" % (LJ0.sigma().value(), LJ0.epsilon().value()))
                    file.write("        initial_charge %.5f\n" % atom.property("charge0").value())
                    file.write("        final_charge   %.5f\n" % atom.property("charge0").value())

                    # End atom record.
                    file.write("    endatom\n")

            # Only print records for the atoms that are perturbed.
            else:
                for idx in sorted(pert_idxs, key=lambda idx: atom_sorting_criteria(mol.atom(idx))):
                    # Get the perturbed atom.
                    atom = mol.atom(idx)

                    # Only require the initial Lennard-Jones properties.
                    LJ0 = atom.property("LJ0");

                    # Atom data. Create dummy pert file with identical initial and final properties.
                    file.write("        name           %s\n" % atom.name().value())
                    file.write("        initial_type   %s\n" % atom.property("ambertype0"))
                    file.write("        final_type     %s\n" % atom.property("ambertype0"))
                    file.write("        initial_LJ     %.5f %.5f\n" % (LJ0.sigma().value(), LJ0.epsilon().value()))
                    file.write("        final_LJ       %.5f %.5f\n" % (LJ0.sigma().value(), LJ0.epsilon().value()))
                    file.write("        initial_charge %.5f\n" % atom.property("charge0").value())
                    file.write("        final_charge   %.5f\n" % atom.property("charge0").value())

                    # End atom record.
                    file.write("    endatom\n")

        else:
            # Given multistep protocol:
            if print_all_atoms:
                raise NotImplementedError(
                    "print_all_atoms in multistep approach is not yet implemented."
                )

            for idx in sorted(
                pert_idxs, key=lambda idx: atom_sorting_criteria(mol.atom(idx))
            ):
                # Get the perturbed atom.
                atom = mol.atom(idx)
                # Start atom record.
                file.write("    atom\n")

                # Get the initial/final Lennard-Jones properties.
                LJ0 = atom.property("LJ0")
                LJ1 = atom.property("LJ1")

                # Atom data.
                # Get the atom types:
                atom_type0 = atom.property("ambertype0")
                atom_type1 = atom.property("ambertype1")

                # Set LJ/charge based on requested perturbed term.
                if perturbation_type == "discharge_soft":
                    if atom.property("element0") == _SireMol.Element(
                        "X"
                    ) or atom.property("element1") == _SireMol.Element("X"):
                        # If perturbing TO dummy:
                        if atom.property("element1") == _SireMol.Element("X"):
                            atom_type1 = atom_type0

                            # In this step, only remove charges from soft-core perturbations.
                            LJ0_value = LJ1_value = (
                                LJ0.sigma().value(),
                                LJ0.epsilon().value(),
                            )

                            charge0_value = atom.property("charge0").value()
                            charge1_value = -0.0

                        # If perturbing FROM dummy:
                        else:
                            # All terms have already been perturbed in "5_grow_soft".
                            atom_type1 = atom_type0
                            LJ0_value = LJ1_value = (
                                LJ0.sigma().value(),
                                LJ0.epsilon().value(),
                            )
                            charge0_value = charge1_value = atom.property(
                                "charge0"
                            ).value()

                    else:
                        # If only hard atoms in perturbation, hold parameters.
                        atom_type1 = atom_type0
                        LJ0_value = LJ1_value = (
                            LJ0.sigma().value(),
                            LJ0.epsilon().value(),
                        )
                        charge0_value = charge1_value = atom.property("charge0").value()

                elif perturbation_type == "vanish_soft":
                    if atom.property("element0") == _SireMol.Element(
                        "X"
                    ) or atom.property("element1") == _SireMol.Element("X"):
                        # If perturbing TO dummy:
                        if atom.property("element1") == _SireMol.Element("X"):
                            # allow atom types to change.
                            atom_type0 = atom_type0
                            atom_type1 = atom_type1

                            # In this step, only remove LJ from soft-core perturbations.
                            LJ0_value = LJ0.sigma().value(), LJ0.epsilon().value()
                            LJ1_value = (0.0, 0.0)

                            # soft discharge was previous step, so assume 0.0.
                            charge0_value = charge1_value = -0.0

                        # If perturbing FROM dummy:
                        else:
                            # All terms have already been perturbed in "5_grow_soft".
                            atom_type1 = atom_type0
                            LJ0_value = LJ1_value = (
                                LJ0.sigma().value(),
                                LJ0.epsilon().value(),
                            )
                            charge0_value = charge1_value = atom.property(
                                "charge0"
                            ).value()

                    else:
                        # If only hard atoms in perturbation, hold parameters.
                        atom_type1 = atom_type0
                        LJ0_value = LJ1_value = (
                            LJ0.sigma().value(),
                            LJ0.epsilon().value(),
                        )
                        charge0_value = charge1_value = atom.property("charge0").value()

                elif perturbation_type == "flip":
                    if atom.property("element0") == _SireMol.Element(
                        "X"
                    ) or atom.property("element1") == _SireMol.Element("X"):
                        # If perturbing TO dummy:
                        if atom.property("element1") == _SireMol.Element("X"):
                            # atom types have already been changed.
                            atom_type0 = atom_type1

                            # In previous steps, soft-core transformations were discharged and vanished.
                            LJ0_value = LJ1_value = (0.0, 0.0)
                            charge0_value = charge1_value = -0.0

                        # If perturbing FROM dummy:
                        else:
                            # All terms have already been perturbed in "5_grow_soft".
                            atom_type1 = atom_type0
                            LJ0_value = LJ1_value = (
                                LJ0.sigma().value(),
                                LJ0.epsilon().value(),
                            )
                            charge0_value = charge1_value = atom.property(
                                "charge0"
                            ).value()

                    else:
                        # If only hard atoms in perturbation, change all parameters.
                        atom_type1 = atom_type1
                        atom_type0 = atom_type0
                        LJ0_value = LJ0.sigma().value(), LJ0.epsilon().value()
                        LJ1_value = LJ1.sigma().value(), LJ1.epsilon().value()
                        charge0_value = atom.property("charge0").value()
                        charge1_value = atom.property("charge1").value()

                elif perturbation_type == "grow_soft":
                    if atom.property("element0") == _SireMol.Element(
                        "X"
                    ) or atom.property("element1") == _SireMol.Element("X"):
                        # If perturbing TO dummy:
                        if atom.property("element1") == _SireMol.Element("X"):
                            # atom types have already been changed.
                            atom_type0 = atom_type1

                            # In previous steps, soft-core transformations were discharged and vanished.
                            LJ0_value = LJ1_value = (0.0, 0.0)
                            charge0_value = charge1_value = -0.0

                        # If perturbing FROM dummy:
                        else:
                            # if perturbing FROM dummy, i.e. element0 is dummy, perturb.
                            # allow atom types to change.
                            atom_type0 = atom_type0
                            atom_type1 = atom_type1

                            # In this step, soft-core perturbations are grown from 0.
                            LJ0_value = LJ0.sigma().value(), LJ0.epsilon().value()
                            LJ1_value = LJ1.sigma().value(), LJ1.epsilon().value()
                            charge0_value = charge1_value = atom.property(
                                "charge0"
                            ).value()

                    else:
                        # If only hard atoms in perturbation, parameters are already changed.
                        atom_type0 = atom_type1
                        LJ0_value = LJ1_value = (
                            LJ1.sigma().value(),
                            LJ1.epsilon().value(),
                        )
                        charge0_value = charge1_value = atom.property("charge1").value()

                elif perturbation_type == "charge_soft":
                    if atom.property("element0") == _SireMol.Element(
                        "X"
                    ) or atom.property("element1") == _SireMol.Element("X"):
                        # If perturbing TO dummy:
                        if atom.property("element1") == _SireMol.Element("X"):
                            # atom types have already been changed.
                            atom_type0 = atom_type1

                            # In previous steps, soft-core transformations were discharged and vanished.
                            LJ0_value = LJ1_value = (0.0, 0.0)
                            charge0_value = charge1_value = -0.0

                        # If perturbing FROM dummy:
                        else:
                            # if perturbing FROM dummy, i.e. element0 is dummy, perturb.
                            # atom types is already changed:
                            atom_type0 = atom_type1

                            # In this step, soft-core perturbations are charged from 0.
                            LJ0_value = LJ1_value = (
                                LJ1.sigma().value(),
                                LJ1.epsilon().value(),
                            )
                            charge0_value = atom.property("charge0").value()
                            charge1_value = atom.property("charge1").value()

                    else:
                        # If only hard atoms in perturbation, parameters are already changed.
                        atom_type0 = atom_type1
                        LJ0_value = LJ1_value = (
                            LJ1.sigma().value(),
                            LJ1.epsilon().value(),
                        )
                        charge0_value = charge1_value = atom.property("charge1").value()

                # Write atom data.
                file.write("        name           %s\n" % atom.name().value())
                file.write("        initial_type   %s\n" % atom_type0)
                file.write("        final_type     %s\n" % atom_type1)
                file.write("        initial_LJ     %.5f %.5f\n" % (LJ0_value))
                file.write("        final_LJ       %.5f %.5f\n" % (LJ1_value))
                file.write("        initial_charge %.5f\n" % charge0_value)
                file.write("        final_charge   %.5f\n" % charge1_value)

                # End atom record.
                file.write("    endatom\n")

        # If this is an ABFE calculation, no need to change bonded terms.
        if not molecule.isDecoupled():

            # 2) Bonds.

            # Extract the bonds at lambda = 0 and 1.
            bonds0 = mol.property("bond0").potentials()
            bonds1 = mol.property("bond1").potentials()

            # Dictionaries to store the BondIDs at lambda = 0 and 1.
            bonds0_idx = {}
            bonds1_idx = {}

            # Loop over all bonds at lambda = 0.
            for idx, bond in enumerate(bonds0):
                # Get the AtomIdx for the atoms in the bond.
                idx0 = info.atomIdx(bond.atom0())
                idx1 = info.atomIdx(bond.atom1())

                # Create the BondID.
                bond_id = _SireMol.BondID(idx0, idx1)

                # Add to the list of ids.
                bonds0_idx[bond_id] = idx

            # Loop over all bonds at lambda = 1.
            for idx, bond in enumerate(bonds1):
                # Get the AtomIdx for the atoms in the bond.
                idx0 = info.atomIdx(bond.atom0())
                idx1 = info.atomIdx(bond.atom1())

<<<<<<< HEAD
                # Create the BondID.
                bond_id = _SireMol.BondID(idx0, idx1)

                # Add to the list of ids.
                if bond_id.mirror() in bonds0_idx:
                    bonds1_idx[bond_id.mirror()] = idx
                else:
                    bonds1_idx[bond_id] = idx

            # Now work out the BondIDs that are unique at lambda = 0 and 1
            # as well as those that are shared.
            bonds0_unique_idx = {}
            bonds1_unique_idx = {}
            bonds_shared_idx = {}

            # lambda = 0.
            for idx in bonds0_idx.keys():
                if idx not in bonds1_idx.keys():
                    bonds0_unique_idx[idx] = bonds0_idx[idx]
                else:
                    bonds_shared_idx[idx] = (bonds0_idx[idx], bonds1_idx[idx])
=======
            # Add to the list of ids.
            if bond_id.mirror() in bonds0_idx:
                bonds1_idx[bond_id.mirror()] = idx
            else:
                bonds1_idx[bond_id] = idx

        # Now work out the BondIDs that are unique at lambda = 0 and 1
        # as well as those that are shared.
        bonds0_unique_idx = {}
        bonds1_unique_idx = {}
        bonds_shared_idx = {}

        # lambda = 0.
        for idx in bonds0_idx.keys():
            if idx not in bonds1_idx.keys():
                bonds0_unique_idx[idx] = bonds0_idx[idx]
            else:
                bonds_shared_idx[idx] = (bonds0_idx[idx], bonds1_idx[idx])

        # lambda = 1.
        for idx in bonds1_idx.keys():
            if idx not in bonds0_idx.keys():
                bonds1_unique_idx[idx] = bonds1_idx[idx]
            elif idx not in bonds_shared_idx.keys():
                bonds_shared_idx[idx] = (bonds0_idx[idx], bonds1_idx[idx])

        # First create records for the bonds that are unique to lambda = 0 and 1.

        def sort_bonds(bonds, idx):
            # Get the bond potential.
            bond = bonds[idx]

            # Get the AtomIdx for the atoms in the bond.
            idx0 = info.atomIdx(bond.atom0())
            idx1 = info.atomIdx(bond.atom1())

            return (mol.atom(idx0).name().value(), mol.atom(idx1).name().value())

        # lambda = 0.
        for idx in sorted(
            bonds0_unique_idx.values(), key=lambda idx: sort_bonds(bonds0, idx)
        ):
            # Get the bond potential.
            bond = bonds0[idx]

            # Get the AtomIdx for the atoms in the bond.
            idx0 = info.atomIdx(bond.atom0())
            idx1 = info.atomIdx(bond.atom1())

            # Cast the function as an AmberBond.
            amber_bond = _SireMM.AmberBond(bond.function(), _SireCAS.Symbol("r"))

            # Start bond record.
            file.write("    bond\n")

            # Bond data.
            file.write("        atom0          %s\n" % mol.atom(idx0).name().value())
            file.write("        atom1          %s\n" % mol.atom(idx1).name().value())
            file.write("        initial_force  %.5f\n" % amber_bond.k())
            file.write("        initial_equil  %.5f\n" % amber_bond.r0())
            file.write("        final_force    %.5f\n" % 0.0)
            file.write("        final_equil    %.5f\n" % amber_bond.r0())

            # End bond record.
            file.write("    endbond\n")

        # lambda = 1.
        for idx in sorted(
            bonds1_unique_idx.values(), key=lambda idx: sort_bonds(bonds1, idx)
        ):
            # Get the bond potential.
            bond = bonds1[idx]

            # Get the AtomIdx for the atoms in the bond.
            idx0 = info.atomIdx(bond.atom0())
            idx1 = info.atomIdx(bond.atom1())

            # Cast the function as an AmberBond.
            amber_bond = _SireMM.AmberBond(bond.function(), _SireCAS.Symbol("r"))

            # Start bond record.
            file.write("    bond\n")
            if perturbation_type in ["discharge_soft", "vanish_soft"]:
                # Bond data is unchanged.
                file.write(
                    "        atom0          %s\n" % mol.atom(idx0).name().value()
                )
                file.write(
                    "        atom1          %s\n" % mol.atom(idx1).name().value()
                )
                file.write("        initial_force  %.5f\n" % 0.0)
                file.write("        initial_equil  %.5f\n" % amber_bond.r0())
                file.write("        final_force    %.5f\n" % 0.0)
                file.write("        final_equil    %.5f\n" % amber_bond.r0())

            elif perturbation_type in ["flip", "full"]:
                # Bonds are perturbed.
                file.write(
                    "        atom0          %s\n" % mol.atom(idx0).name().value()
                )
                file.write(
                    "        atom1          %s\n" % mol.atom(idx1).name().value()
                )
                file.write("        initial_force  %.5f\n" % 0.0)
                file.write("        initial_equil  %.5f\n" % amber_bond.r0())
                file.write("        final_force    %.5f\n" % amber_bond.k())
                file.write("        final_equil    %.5f\n" % amber_bond.r0())

            elif perturbation_type in ["grow_soft", "charge_soft"]:
                # Bond data has already been changed, assume endpoints.
                file.write(
                    "        atom0          %s\n" % mol.atom(idx0).name().value()
                )
                file.write(
                    "        atom1          %s\n" % mol.atom(idx1).name().value()
                )
                file.write("        initial_force  %.5f\n" % amber_bond.k())
                file.write("        initial_equil  %.5f\n" % amber_bond.r0())
                file.write("        final_force    %.5f\n" % amber_bond.k())
                file.write("        final_equil    %.5f\n" % amber_bond.r0())

            # End bond record.
            file.write("    endbond\n")

        # Now add records for the shared bonds.
        for idx0, idx1 in sorted(
            bonds_shared_idx.values(),
            key=lambda idx_pair: sort_bonds(bonds0, idx_pair[0]),
        ):
            # Get the bond potentials.
            bond0 = bonds0[idx0]
            bond1 = bonds1[idx1]

            # Get the AtomIdx for the atoms in the bond.
            idx0 = info.atomIdx(bond0.atom0())
            idx1 = info.atomIdx(bond0.atom1())

            # Check that an atom in the bond is perturbed.
            if _has_pert_atom([idx0, idx1], pert_idxs):
                # Cast the bonds as AmberBonds.
                amber_bond0 = _SireMM.AmberBond(bond0.function(), _SireCAS.Symbol("r"))
                amber_bond1 = _SireMM.AmberBond(bond1.function(), _SireCAS.Symbol("r"))

                # Check whether a dummy atoms are present in the lambda = 0
                # and lambda = 1 states.
                initial_dummy = _has_dummy(mol, [idx0, idx1])
                final_dummy = _has_dummy(mol, [idx0, idx1], True)

                # Cannot have a bond with a dummy in both states.
                if initial_dummy and final_dummy:
                    raise _IncompatibleError(
                        "Dummy atoms are present in both the initial " "and final bond?"
                    )

                # Set the bond parameters of the dummy state to those of the non-dummy end state.
                if initial_dummy or final_dummy:
                    has_dummy = True
                    if initial_dummy:
                        amber_bond0 = amber_bond1
                    else:
                        amber_bond1 = amber_bond0
                else:
                    has_dummy = False

                # Only write record if the bond parameters change.
                if has_dummy or amber_bond0 != amber_bond1:
                    # Start bond record.
                    file.write("    bond\n")

                    if perturbation_type in ["discharge_soft", "vanish_soft"]:
                        # Bonds are not perturbed.
                        file.write(
                            "        atom0          %s\n"
                            % mol.atom(idx0).name().value()
                        )
                        file.write(
                            "        atom1          %s\n"
                            % mol.atom(idx1).name().value()
                        )
                        file.write("        initial_force  %.5f\n" % amber_bond0.k())
                        file.write("        initial_equil  %.5f\n" % amber_bond0.r0())
                        file.write("        final_force    %.5f\n" % amber_bond0.k())
                        file.write("        final_equil    %.5f\n" % amber_bond0.r0())

                    elif perturbation_type in ["flip", "full"]:
                        # Bonds are perturbed.
                        file.write(
                            "        atom0          %s\n"
                            % mol.atom(idx0).name().value()
                        )
                        file.write(
                            "        atom1          %s\n"
                            % mol.atom(idx1).name().value()
                        )
                        file.write("        initial_force  %.5f\n" % amber_bond0.k())
                        file.write("        initial_equil  %.5f\n" % amber_bond0.r0())
                        file.write("        final_force    %.5f\n" % amber_bond1.k())
                        file.write("        final_equil    %.5f\n" % amber_bond1.r0())

                    elif perturbation_type in ["grow_soft", "charge_soft"]:
                        # Bonds are already perturbed.
                        file.write(
                            "        atom0          %s\n"
                            % mol.atom(idx0).name().value()
                        )
                        file.write(
                            "        atom1          %s\n"
                            % mol.atom(idx1).name().value()
                        )
                        file.write("        initial_force  %.5f\n" % amber_bond1.k())
                        file.write("        initial_equil  %.5f\n" % amber_bond1.r0())
                        file.write("        final_force    %.5f\n" % amber_bond1.k())
                        file.write("        final_equil    %.5f\n" % amber_bond1.r0())

                    # End bond record.
                    file.write("    endbond\n")

        # 3) Angles.

        # Extract the angles at lambda = 0 and 1.
        angles0 = mol.property("angle0").potentials()
        angles1 = mol.property("angle1").potentials()

        # Dictionaries to store the AngleIDs at lambda = 0 and 1.
        angles0_idx = {}
        angles1_idx = {}

        # Loop over all angles at lambda = 0.
        for idx, angle in enumerate(angles0):
            # Get the AtomIdx for the atoms in the angle.
            idx0 = info.atomIdx(angle.atom0())
            idx1 = info.atomIdx(angle.atom1())
            idx2 = info.atomIdx(angle.atom2())

            # Create the AngleID.
            angle_id = _SireMol.AngleID(idx0, idx1, idx2)

            # Add to the list of ids.
            angles0_idx[angle_id] = idx

        # Loop over all angles at lambda = 1.
        for idx, angle in enumerate(angles1):
            # Get the AtomIdx for the atoms in the angle.
            idx0 = info.atomIdx(angle.atom0())
            idx1 = info.atomIdx(angle.atom1())
            idx2 = info.atomIdx(angle.atom2())

            # Create the AngleID.
            angle_id = _SireMol.AngleID(idx0, idx1, idx2)

            # Add to the list of ids.
            if angle_id.mirror() in angles0_idx:
                angles1_idx[angle_id.mirror()] = idx
            else:
                angles1_idx[angle_id] = idx

        # Now work out the AngleIDs that are unique at lambda = 0 and 1
        # as well as those that are shared.
        angles0_unique_idx = {}
        angles1_unique_idx = {}
        angles_shared_idx = {}

        # lambda = 0.
        for idx in angles0_idx.keys():
            if idx not in angles1_idx.keys():
                angles0_unique_idx[idx] = angles0_idx[idx]
            else:
                angles_shared_idx[idx] = (angles0_idx[idx], angles1_idx[idx])
>>>>>>> d8ac3cdd

            # lambda = 1.
            for idx in bonds1_idx.keys():
                if idx not in bonds0_idx.keys():
                    bonds1_unique_idx[idx] = bonds1_idx[idx]
                elif idx not in bonds_shared_idx.keys():
                    bonds_shared_idx[idx] = (bonds0_idx[idx], bonds1_idx[idx])

            # First create records for the bonds that are unique to lambda = 0 and 1.

            def sort_bonds(bonds, idx):
                # Get the bond potential.
                bond = bonds[idx]

                # Get the AtomIdx for the atoms in the bond.
                idx0 = info.atomIdx(bond.atom0())
                idx1 = info.atomIdx(bond.atom1())

<<<<<<< HEAD
                return (mol.atom(idx0).name().value(),
                        mol.atom(idx1).name().value())

            # lambda = 0.
            for idx in sorted(bonds0_unique_idx.values(),
                            key=lambda idx: sort_bonds(bonds0, idx)):
                # Get the bond potential.
                bond = bonds0[idx]
=======
            return (
                mol.atom(idx1).name().value(),
                mol.atom(idx0).name().value(),
                mol.atom(idx2).name().value(),
            )

        # lambda = 0.
        for idx in sorted(
            angles0_unique_idx.values(), key=lambda idx: sort_angles(angles0, idx)
        ):
            # Get the angle potential.
            angle = angles0[idx]
>>>>>>> d8ac3cdd

                # Get the AtomIdx for the atoms in the bond.
                idx0 = info.atomIdx(bond.atom0())
                idx1 = info.atomIdx(bond.atom1())

                # Cast the function as an AmberBond.
                amber_bond = _SireMM.AmberBond(bond.function(), _SireCAS.Symbol("r"))

                # Start bond record.
                file.write("    bond\n")

<<<<<<< HEAD
                # Bond data.
                file.write("        atom0          %s\n" % mol.atom(idx0).name().value())
                file.write("        atom1          %s\n" % mol.atom(idx1).name().value())
                file.write("        initial_force  %.5f\n" % amber_bond.k())
                file.write("        initial_equil  %.5f\n" % amber_bond.r0())
=======
            if perturbation_type in ["full", "flip"]:
                # Angle data.
                file.write(
                    "        atom0          %s\n" % mol.atom(idx0).name().value()
                )
                file.write(
                    "        atom1          %s\n" % mol.atom(idx1).name().value()
                )
                file.write(
                    "        atom2          %s\n" % mol.atom(idx2).name().value()
                )
                file.write("        initial_force  %.5f\n" % amber_angle.k())
                file.write("        initial_equil  %.5f\n" % amber_angle.theta0())
>>>>>>> d8ac3cdd
                file.write("        final_force    %.5f\n" % 0.0)
                file.write("        final_equil    %.5f\n" % amber_bond.r0())

<<<<<<< HEAD
                # End bond record.
                file.write("    endbond\n")

            # lambda = 1.
            for idx in sorted(bonds1_unique_idx.values(),
                            key=lambda idx: sort_bonds(bonds1, idx)):
                # Get the bond potential.
                bond = bonds1[idx]
=======
            elif perturbation_type in ["discharge_soft", "vanish_soft"]:
                # Angle data, unperturbed.
                file.write(
                    "        atom0          %s\n" % mol.atom(idx0).name().value()
                )
                file.write(
                    "        atom1          %s\n" % mol.atom(idx1).name().value()
                )
                file.write(
                    "        atom2          %s\n" % mol.atom(idx2).name().value()
                )
                file.write("        initial_force  %.5f\n" % amber_angle.k())
                file.write("        initial_equil  %.5f\n" % amber_angle.theta0())
                file.write("        final_force    %.5f\n" % amber_angle.k())
                file.write("        final_equil    %.5f\n" % amber_angle.theta0())

            elif perturbation_type in ["grow_soft", "charge_soft"]:
                # Angle data, already perturbed.
                file.write(
                    "        atom0          %s\n" % mol.atom(idx0).name().value()
                )
                file.write(
                    "        atom1          %s\n" % mol.atom(idx1).name().value()
                )
                file.write(
                    "        atom2          %s\n" % mol.atom(idx2).name().value()
                )
                file.write("        initial_force  %.5f\n" % 0.0)
                file.write("        initial_equil  %.5f\n" % amber_angle.theta0())
                file.write("        final_force    %.5f\n" % 0.0)
                file.write("        final_equil    %.5f\n" % amber_angle.theta0())
>>>>>>> d8ac3cdd

                # Get the AtomIdx for the atoms in the bond.
                idx0 = info.atomIdx(bond.atom0())
                idx1 = info.atomIdx(bond.atom1())

<<<<<<< HEAD
                # Cast the function as an AmberBond.
                amber_bond = _SireMM.AmberBond(bond.function(), _SireCAS.Symbol("r"))
=======
        # lambda = 1.
        for idx in sorted(
            angles1_unique_idx.values(), key=lambda idx: sort_angles(angles1, idx)
        ):
            # Get the angle potential.
            angle = angles1[idx]
>>>>>>> d8ac3cdd

                # Start bond record.
                file.write("    bond\n")
                if perturbation_type in ["discharge_soft", "vanish_soft"]:
                    # Bond data is unchanged.
                    file.write("        atom0          %s\n" % mol.atom(idx0).name().value())
                    file.write("        atom1          %s\n" % mol.atom(idx1).name().value())
                    file.write("        initial_force  %.5f\n" % 0.0)
                    file.write("        initial_equil  %.5f\n" % amber_bond.r0())
                    file.write("        final_force    %.5f\n" % 0.0)
                    file.write("        final_equil    %.5f\n" % amber_bond.r0())

                elif perturbation_type in ["flip", "full"]:
                    # Bonds are perturbed.
                    file.write("        atom0          %s\n" % mol.atom(idx0).name().value())
                    file.write("        atom1          %s\n" % mol.atom(idx1).name().value())
                    file.write("        initial_force  %.5f\n" % 0.0)
                    file.write("        initial_equil  %.5f\n" % amber_bond.r0())
                    file.write("        final_force    %.5f\n" % amber_bond.k())
                    file.write("        final_equil    %.5f\n" % amber_bond.r0())

                elif perturbation_type in ["grow_soft", "charge_soft"]:
                    # Bond data has already been changed, assume endpoints.
                    file.write("        atom0          %s\n" % mol.atom(idx0).name().value())
                    file.write("        atom1          %s\n" % mol.atom(idx1).name().value())
                    file.write("        initial_force  %.5f\n" % amber_bond.k())
                    file.write("        initial_equil  %.5f\n" % amber_bond.r0())
                    file.write("        final_force    %.5f\n" % amber_bond.k())
                    file.write("        final_equil    %.5f\n" % amber_bond.r0())

                # End bond record.
                file.write("    endbond\n")

            # Now add records for the shared bonds.
            for idx0, idx1 in sorted(bonds_shared_idx.values(),
                                    key=lambda idx_pair: sort_bonds(bonds0, idx_pair[0])):
                # Get the bond potentials.
                bond0 = bonds0[idx0]
                bond1 = bonds1[idx1]

                # Get the AtomIdx for the atoms in the bond.
                idx0 = info.atomIdx(bond0.atom0())
                idx1 = info.atomIdx(bond0.atom1())

                # Check that an atom in the bond is perturbed.
                if _has_pert_atom([idx0, idx1], pert_idxs):

                    # Cast the bonds as AmberBonds.
                    amber_bond0 = _SireMM.AmberBond(bond0.function(), _SireCAS.Symbol("r"))
                    amber_bond1 = _SireMM.AmberBond(bond1.function(), _SireCAS.Symbol("r"))

                    # Check whether a dummy atoms are present in the lambda = 0
                    # and lambda = 1 states.
                    initial_dummy = _has_dummy(mol, [idx0, idx1])
                    final_dummy = _has_dummy(mol, [idx0, idx1], True)

                    # Cannot have a bond with a dummy in both states.
                    if initial_dummy and final_dummy:
                        raise _IncompatibleError("Dummy atoms are present in both the initial "
                                                "and final bond?")

                    # Set the bond parameters of the dummy state to those of the non-dummy end state.
                    if initial_dummy or final_dummy:
                        has_dummy = True
                        if initial_dummy:
                            amber_bond0 = amber_bond1
                        else:
                            amber_bond1 = amber_bond0
                    else:
                        has_dummy = False

                    # Only write record if the bond parameters change.
                    if has_dummy or amber_bond0 != amber_bond1:

                        # Start bond record.
                        file.write("    bond\n")

                        if perturbation_type in ["discharge_soft", "vanish_soft"]:
                            # Bonds are not perturbed.
                            file.write("        atom0          %s\n" % mol.atom(idx0).name().value())
                            file.write("        atom1          %s\n" % mol.atom(idx1).name().value())
                            file.write("        initial_force  %.5f\n" % amber_bond0.k())
                            file.write("        initial_equil  %.5f\n" % amber_bond0.r0())
                            file.write("        final_force    %.5f\n" % amber_bond0.k())
                            file.write("        final_equil    %.5f\n" % amber_bond0.r0())

                        elif perturbation_type in ["flip", "full"]:
                            # Bonds are perturbed.
                            file.write("        atom0          %s\n" % mol.atom(idx0).name().value())
                            file.write("        atom1          %s\n" % mol.atom(idx1).name().value())
                            file.write("        initial_force  %.5f\n" % amber_bond0.k())
                            file.write("        initial_equil  %.5f\n" % amber_bond0.r0())
                            file.write("        final_force    %.5f\n" % amber_bond1.k())
                            file.write("        final_equil    %.5f\n" % amber_bond1.r0())

                        elif perturbation_type in ["grow_soft", "charge_soft"]:
                            # Bonds are already perturbed.
                            file.write("        atom0          %s\n" % mol.atom(idx0).name().value())
                            file.write("        atom1          %s\n" % mol.atom(idx1).name().value())
                            file.write("        initial_force  %.5f\n" % amber_bond1.k())
                            file.write("        initial_equil  %.5f\n" % amber_bond1.r0())
                            file.write("        final_force    %.5f\n" % amber_bond1.k())
                            file.write("        final_equil    %.5f\n" % amber_bond1.r0())

                        # End bond record.
                        file.write("    endbond\n")

            # 3) Angles.

            # Extract the angles at lambda = 0 and 1.
            angles0 = mol.property("angle0").potentials()
            angles1 = mol.property("angle1").potentials()

            # Dictionaries to store the AngleIDs at lambda = 0 and 1.
            angles0_idx = {}
            angles1_idx = {}

            # Loop over all angles at lambda = 0.
            for idx, angle in enumerate(angles0):
                # Get the AtomIdx for the atoms in the angle.
                idx0 = info.atomIdx(angle.atom0())
                idx1 = info.atomIdx(angle.atom1())
                idx2 = info.atomIdx(angle.atom2())

                # Create the AngleID.
                angle_id = _SireMol.AngleID(idx0, idx1, idx2)

                # Add to the list of ids.
                angles0_idx[angle_id] = idx

            # Loop over all angles at lambda = 1.
            for idx, angle in enumerate(angles1):
                # Get the AtomIdx for the atoms in the angle.
                idx0 = info.atomIdx(angle.atom0())
                idx1 = info.atomIdx(angle.atom1())
                idx2 = info.atomIdx(angle.atom2())

                # Create the AngleID.
                angle_id = _SireMol.AngleID(idx0, idx1, idx2)

                # Add to the list of ids.
                if angle_id.mirror() in angles0_idx:
                    angles1_idx[angle_id.mirror()] = idx
                else:
                    angles1_idx[angle_id] = idx

            # Now work out the AngleIDs that are unique at lambda = 0 and 1
            # as well as those that are shared.
            angles0_unique_idx = {}
            angles1_unique_idx = {}
            angles_shared_idx = {}

            # lambda = 0.
            for idx in angles0_idx.keys():
                if idx not in angles1_idx.keys():
                    angles0_unique_idx[idx] = angles0_idx[idx]
                else:
                    angles_shared_idx[idx] = (angles0_idx[idx], angles1_idx[idx])

            # lambda = 1.
            for idx in angles1_idx.keys():
                if idx not in angles0_idx.keys():
                    angles1_unique_idx[idx] = angles1_idx[idx]
                elif idx not in angles_shared_idx.keys():
                    angles_shared_idx[idx] = (angles0_idx[idx], angles1_idx[idx])

            # First create records for the angles that are unique to lambda = 0 and 1.

            def sort_angles(angles, idx):
                # Get the angle potential.
                angle = angles[idx]

                # Get the AtomIdx for the atoms in the angle.
                idx0 = info.atomIdx(angle.atom0())
                idx1 = info.atomIdx(angle.atom1())
                idx2 = info.atomIdx(angle.atom2())

                return (mol.atom(idx1).name().value(),
                        mol.atom(idx0).name().value(),
                        mol.atom(idx2).name().value())

            # lambda = 0.
            for idx in sorted(angles0_unique_idx.values(),
                            key=lambda idx: sort_angles(angles0, idx)):
                # Get the angle potential.
                angle = angles0[idx]

                # Get the AtomIdx for the atoms in the angle.
                idx0 = info.atomIdx(angle.atom0())
                idx1 = info.atomIdx(angle.atom1())
                idx2 = info.atomIdx(angle.atom2())

                # Cast the function as an AmberAngle.
                amber_angle = _SireMM.AmberAngle(angle.function(), _SireCAS.Symbol("theta"))

                # Start angle record.
                file.write("    angle\n")

                if perturbation_type in ["full", "flip"]:
                    # Angle data.
                    file.write("        atom0          %s\n" % mol.atom(idx0).name().value())
                    file.write("        atom1          %s\n" % mol.atom(idx1).name().value())
                    file.write("        atom2          %s\n" % mol.atom(idx2).name().value())
                    file.write("        initial_force  %.5f\n" % amber_angle.k())
                    file.write("        initial_equil  %.5f\n" % amber_angle.theta0())
                    file.write("        final_force    %.5f\n" % 0.0)
                    file.write("        final_equil    %.5f\n" % amber_angle.theta0())

                elif perturbation_type in ["discharge_soft", "vanish_soft"]:
                    # Angle data, unperturbed.
                    file.write("        atom0          %s\n" % mol.atom(idx0).name().value())
                    file.write("        atom1          %s\n" % mol.atom(idx1).name().value())
                    file.write("        atom2          %s\n" % mol.atom(idx2).name().value())
                    file.write("        initial_force  %.5f\n" % amber_angle.k())
                    file.write("        initial_equil  %.5f\n" % amber_angle.theta0())
                    file.write("        final_force    %.5f\n" % amber_angle.k())
                    file.write("        final_equil    %.5f\n" % amber_angle.theta0())

                elif perturbation_type in ["grow_soft", "charge_soft"]:
                    # Angle data, already perturbed.
                    file.write("        atom0          %s\n" % mol.atom(idx0).name().value())
                    file.write("        atom1          %s\n" % mol.atom(idx1).name().value())
                    file.write("        atom2          %s\n" % mol.atom(idx2).name().value())
                    file.write("        initial_force  %.5f\n" % 0.0)
                    file.write("        initial_equil  %.5f\n" % amber_angle.theta0())
                    file.write("        final_force    %.5f\n" % 0.0)
                    file.write("        final_equil    %.5f\n" % amber_angle.theta0())

                # End angle record.
                file.write("    endangle\n")

            # lambda = 1.
            for idx in sorted(angles1_unique_idx.values(),
                            key=lambda idx: sort_angles(angles1, idx)):
                # Get the angle potential.
                angle = angles1[idx]

                # Get the AtomIdx for the atoms in the angle.
                idx0 = info.atomIdx(angle.atom0())
                idx1 = info.atomIdx(angle.atom1())
                idx2 = info.atomIdx(angle.atom2())

                # Cast the function as an AmberAngle.
                amber_angle = _SireMM.AmberAngle(angle.function(), _SireCAS.Symbol("theta"))

                # Start angle record.
                file.write("    angle\n")

                if perturbation_type in ["full", "flip"]:
                    # Angle data.
                    file.write("        atom0          %s\n" % mol.atom(idx0).name().value())
                    file.write("        atom1          %s\n" % mol.atom(idx1).name().value())
                    file.write("        atom2          %s\n" % mol.atom(idx2).name().value())
                    file.write("        initial_force  %.5f\n" % 0.0)
                    file.write("        initial_equil  %.5f\n" % amber_angle.theta0())
                    file.write("        final_force    %.5f\n" % amber_angle.k())
                    file.write("        final_equil    %.5f\n" % amber_angle.theta0())

                elif perturbation_type in ["discharge_soft", "vanish_soft"]:
                    # Angle data, unperturbed.
                    file.write("        atom0          %s\n" % mol.atom(idx0).name().value())
                    file.write("        atom1          %s\n" % mol.atom(idx1).name().value())
                    file.write("        atom2          %s\n" % mol.atom(idx2).name().value())
                    file.write("        initial_force  %.5f\n" % 0.0)
                    file.write("        initial_equil  %.5f\n" % amber_angle.theta0())
                    file.write("        final_force    %.5f\n" % 0.0)
                    file.write("        final_equil    %.5f\n" % amber_angle.theta0())

                elif perturbation_type in ["grow_soft", "charge_soft"]:
                    # Angle data, already perturbed.
                    file.write("        atom0          %s\n" % mol.atom(idx0).name().value())
                    file.write("        atom1          %s\n" % mol.atom(idx1).name().value())
                    file.write("        atom2          %s\n" % mol.atom(idx2).name().value())
                    file.write("        initial_force  %.5f\n" % amber_angle.k())
                    file.write("        initial_equil  %.5f\n" % amber_angle.theta0())
                    file.write("        final_force    %.5f\n" % amber_angle.k())
                    file.write("        final_equil    %.5f\n" % amber_angle.theta0())

                # End angle record.
                file.write("    endangle\n")

            # Now add records for the shared angles.
            for idx0, idx1 in sorted(angles_shared_idx.values(),
                                    key=lambda idx_pair: sort_angles(angles0, idx_pair[0])):
                # Get the angle potentials.
                angle0 = angles0[idx0]
                angle1 = angles1[idx1]

                # Get the AtomIdx for the atoms in the angle.
                idx0 = info.atomIdx(angle0.atom0())
                idx1 = info.atomIdx(angle0.atom1())
                idx2 = info.atomIdx(angle0.atom2())

                # Check that an atom in the angle is perturbed.
                if _has_pert_atom([idx0, idx1, idx2], pert_idxs):

                    # Cast the functions as AmberAngles.
                    amber_angle0 = _SireMM.AmberAngle(angle0.function(), _SireCAS.Symbol("theta"))
                    amber_angle1 = _SireMM.AmberAngle(angle1.function(), _SireCAS.Symbol("theta"))

                    # Check whether a dummy atoms are present in the lambda = 0
                    # and lambda = 1 states.
                    initial_dummy = _has_dummy(mol, [idx0, idx1, idx2])
                    final_dummy = _has_dummy(mol, [idx0, idx1, idx2], True)

                    # Set the angle parameters of the dummy state to those of the non-dummy end state.
                    if initial_dummy and final_dummy:
                        has_dummy = True
                        amber_angle0 = _SireMM.AmberAngle()
                        amber_angle1 = _SireMM.AmberAngle()
                    elif initial_dummy or final_dummy:
                        has_dummy = True
                        if initial_dummy:
                            amber_angle0 = amber_angle1
                        else:
                            amber_angle1 = amber_angle0
                    else:
                        has_dummy = False

                    # Only write record if the angle parameters change.
                    if has_dummy or amber_angle0 != amber_angle1:

                        # Start angle record.
                        file.write("    angle\n")

<<<<<<< HEAD
                        if perturbation_type in ["full", "flip"]:
                            # Angle data.
                            file.write("        atom0          %s\n" % mol.atom(idx0).name().value())
                            file.write("        atom1          %s\n" % mol.atom(idx1).name().value())
                            file.write("        atom2          %s\n" % mol.atom(idx2).name().value())
                            file.write("        initial_force  %.5f\n" % amber_angle0.k())
                            file.write("        initial_equil  %.5f\n" % amber_angle0.theta0())
                            file.write("        final_force    %.5f\n" % amber_angle1.k())
                            file.write("        final_equil    %.5f\n" % amber_angle1.theta0())

                        elif perturbation_type in ["discharge_soft", "vanish_soft"]:
                            # Angle data, unperturbed.
                            file.write("        atom0          %s\n" % mol.atom(idx0).name().value())
                            file.write("        atom1          %s\n" % mol.atom(idx1).name().value())
                            file.write("        atom2          %s\n" % mol.atom(idx2).name().value())
                            file.write("        initial_force  %.5f\n" % amber_angle0.k())
                            file.write("        initial_equil  %.5f\n" % amber_angle0.theta0())
                            file.write("        final_force    %.5f\n" % amber_angle0.k())
                            file.write("        final_equil    %.5f\n" % amber_angle0.theta0())

                        elif perturbation_type in ["grow_soft", "charge_soft"]:
                            # Angle data, already perturbed.
                            file.write("        atom0          %s\n" % mol.atom(idx0).name().value())
                            file.write("        atom1          %s\n" % mol.atom(idx1).name().value())
                            file.write("        atom2          %s\n" % mol.atom(idx2).name().value())
                            file.write("        initial_force  %.5f\n" % amber_angle1.k())
                            file.write("        initial_equil  %.5f\n" % amber_angle1.theta0())
                            file.write("        final_force    %.5f\n" % amber_angle1.k())
                            file.write("        final_equil    %.5f\n" % amber_angle1.theta0())

                        # End angle record.
                        file.write("    endangle\n")

            # 4) Dihedrals.

            # Extract the dihedrals at lambda = 0 and 1.
            dihedrals0 = mol.property("dihedral0").potentials()
            dihedrals1 = mol.property("dihedral1").potentials()

            # Dictionaries to store the DihedralIDs at lambda = 0 and 1.
            dihedrals0_idx = {}
            dihedrals1_idx = {}

            # Loop over all dihedrals at lambda = 0.
            for idx, dihedral in enumerate(dihedrals0):
                # Get the AtomIdx for the atoms in the dihedral.
                idx0 = info.atomIdx(dihedral.atom0())
                idx1 = info.atomIdx(dihedral.atom1())
                idx2 = info.atomIdx(dihedral.atom2())
                idx3 = info.atomIdx(dihedral.atom3())

                # Create the DihedralID.
                dihedral_id = _SireMol.DihedralID(idx0, idx1, idx2, idx3)

                # Add to the list of ids.
                dihedrals0_idx[dihedral_id] = idx

            # Loop over all dihedrals at lambda = 1.
            for idx, dihedral in enumerate(dihedrals1):
                # Get the AtomIdx for the atoms in the dihedral.
                idx0 = info.atomIdx(dihedral.atom0())
                idx1 = info.atomIdx(dihedral.atom1())
                idx2 = info.atomIdx(dihedral.atom2())
                idx3 = info.atomIdx(dihedral.atom3())

                # Create the DihedralID.
                dihedral_id = _SireMol.DihedralID(idx0, idx1, idx2, idx3)

                # Add to the list of ids.
                if dihedral_id.mirror() in dihedrals0_idx:
                    dihedrals1_idx[dihedral_id.mirror()] = idx
                else:
                    dihedrals1_idx[dihedral_id] = idx

            # Now work out the DihedralIDs that are unique at lambda = 0 and 1
            # as well as those that are shared.
            dihedrals0_unique_idx = {}
            dihedrals1_unique_idx = {}
            dihedrals_shared_idx = {}

            # lambda = 0.
            for idx in dihedrals0_idx.keys():
                if idx not in dihedrals1_idx.keys():
                    dihedrals0_unique_idx[idx] = dihedrals0_idx[idx]
                else:
                    dihedrals_shared_idx[idx] = (dihedrals0_idx[idx], dihedrals1_idx[idx])

            # lambda = 1.
            for idx in dihedrals1_idx.keys():
                if idx not in dihedrals0_idx.keys():
                    dihedrals1_unique_idx[idx] = dihedrals1_idx[idx]
                elif idx not in dihedrals_shared_idx.keys():
                    dihedrals_shared_idx[idx] = (dihedrals0_idx[idx], dihedrals1_idx[idx])

            # First create records for the dihedrals that are unique to lambda = 0 and 1.

            def sort_dihedrals(dihedrals, idx):
                # Get the dihedral potential.
                dihedral = dihedrals[idx]

                # Get the AtomIdx for the atoms in the angle.
                idx0 = info.atomIdx(dihedral.atom0())
                idx1 = info.atomIdx(dihedral.atom1())
                idx2 = info.atomIdx(dihedral.atom2())
                idx3 = info.atomIdx(dihedral.atom3())

                return (mol.atom(idx1).name().value(),
                        mol.atom(idx2).name().value(),
                        mol.atom(idx0).name().value(),
                        mol.atom(idx3).name().value())

            # lambda = 0.
            for idx in sorted(dihedrals0_unique_idx.values(),
                            key=lambda idx: sort_dihedrals(dihedrals0, idx)):
                # Get the dihedral potential.
                dihedral = dihedrals0[idx]

                # Get the AtomIdx for the atoms in the dihedral.
                idx0 = info.atomIdx(dihedral.atom0())
                idx1 = info.atomIdx(dihedral.atom1())
                idx2 = info.atomIdx(dihedral.atom2())
                idx3 = info.atomIdx(dihedral.atom3())

                # Cast the function as an AmberDihedral.
                amber_dihedral = _SireMM.AmberDihedral(dihedral.function(), _SireCAS.Symbol("phi"))

                # Start dihedral record.
                file.write("    dihedral\n")

                # Dihedral data.
                file.write("        atom0          %s\n" % mol.atom(idx0).name().value())
                file.write("        atom1          %s\n" % mol.atom(idx1).name().value())
                file.write("        atom2          %s\n" % mol.atom(idx2).name().value())
                file.write("        atom3          %s\n" % mol.atom(idx3).name().value())
                file.write("        initial_form  ")
                amber_dihedral_terms_sorted = sorted(
                    amber_dihedral.terms(), key=lambda t: (t.k(), t.periodicity(), t.phase()))
                for term in amber_dihedral_terms_sorted:
                    if perturbation_type in ["discharge_soft", "vanish_soft", "flip", "full"]:
                        file.write(" %5.4f %.1f %7.6f" % (term.k(), term.periodicity(), term.phase()))
                    else:
                        file.write(" %5.4f %.1f %7.6f" % (0.0, term.periodicity(), term.phase()))
                file.write("\n")
                file.write("        final_form    ")

                for term in amber_dihedral_terms_sorted:
                    if perturbation_type in ["discharge_soft", "vanish_soft"]:
                        file.write(" %5.4f %.1f %7.6f" % (term.k(), term.periodicity(), term.phase()))
                    else:
                        file.write(" %5.4f %.1f %7.6f" % (0.0, term.periodicity(), term.phase()))
                file.write("\n")

                # End dihedral record.
                file.write("    enddihedral\n")

            # lambda = 1.
            for idx in sorted(dihedrals1_unique_idx.values(),
                            key=lambda idx: sort_dihedrals(dihedrals1, idx)):
                # Get the dihedral potential.
                dihedral = dihedrals1[idx]

                # Get the AtomIdx for the atoms in the dihedral.
                idx0 = info.atomIdx(dihedral.atom0())
                idx1 = info.atomIdx(dihedral.atom1())
                idx2 = info.atomIdx(dihedral.atom2())
                idx3 = info.atomIdx(dihedral.atom3())

                # Cast the function as an AmberDihedral.
                amber_dihedral = _SireMM.AmberDihedral(dihedral.function(), _SireCAS.Symbol("phi"))

                # Start dihedral record.
                file.write("    dihedral\n")

                # Dihedral data.
                file.write("        atom0          %s\n" % mol.atom(idx0).name().value())
                file.write("        atom1          %s\n" % mol.atom(idx1).name().value())
                file.write("        atom2          %s\n" % mol.atom(idx2).name().value())
                file.write("        atom3          %s\n" % mol.atom(idx3).name().value())
                file.write("        initial_form  ")
                amber_dihedral_terms_sorted = sorted(
                    amber_dihedral.terms(), key=lambda t: (t.k(), t.periodicity(), t.phase()))
                for term in amber_dihedral_terms_sorted:
                    if perturbation_type in [
                        "discharge_soft",
                        "vanish_soft",
                        "flip",
                        "full"]:
                        file.write(" %5.4f %.1f %7.6f" % (0.0, term.periodicity(), term.phase()))
                    else:
                        file.write(" %5.4f %.1f %7.6f" % (term.k(), term.periodicity(), term.phase()))

                file.write("\n")
                file.write("        final_form    ")
                for term in amber_dihedral_terms_sorted:
                    if perturbation_type in [
                        "discharge_soft",
                        "vanish_soft"]:
                        file.write(" %5.4f %.1f %7.6f" % (0.0, term.periodicity(), term.phase()))
                    else:
                        file.write(" %5.4f %.1f %7.6f" % (term.k(), term.periodicity(), term.phase()))
                file.write("\n")

                # End dihedral record.
                file.write("    enddihedral\n")

            # Now add records for the shared dihedrals.
            for idx0, idx1 in sorted(dihedrals_shared_idx.values(),
                                    key=lambda idx_pair: sort_dihedrals(dihedrals0, idx_pair[0])):

                # Get the dihedral potentials.
                dihedral0 = dihedrals0[idx0]
                dihedral1 = dihedrals1[idx1]

                # Get the AtomIdx for the atoms in the dihedral.
                idx0 = info.atomIdx(dihedral0.atom0())
                idx1 = info.atomIdx(dihedral0.atom1())
                idx2 = info.atomIdx(dihedral0.atom2())
                idx3 = info.atomIdx(dihedral0.atom3())

                # Check that an atom in the dihedral is perturbed.
                if _has_pert_atom([idx0, idx1, idx2, idx3], pert_idxs):

                    # Cast the functions as AmberDihedrals.
                    amber_dihedral0 = _SireMM.AmberDihedral(dihedral0.function(), _SireCAS.Symbol("phi"))
                    amber_dihedral1 = _SireMM.AmberDihedral(dihedral1.function(), _SireCAS.Symbol("phi"))

                    # Whether to zero the barrier height of the initial state dihedral.
                    zero_k = False

                    # Whether to force writing the dihedral to the perturbation file.
                    force_write = False

                    # Whether any atom in each end state is a dummy.
                    has_dummy_initial = _has_dummy(mol, [idx0, idx1, idx2, idx3])
                    has_dummy_final = _has_dummy(mol, [idx0, idx1, idx2, idx3], True)

                    # Whether all atoms in each state are dummies.
                    all_dummy_initial = all(_is_dummy(mol, [idx0, idx1, idx2, idx3]))
                    all_dummy_final = all(_is_dummy(mol, [idx0, idx1, idx2, idx3], True))

                    # Dummies are present in both end states, use null potentials.
                    if has_dummy_initial and has_dummy_final:
                        amber_dihedral0 = _SireMM.AmberDihedral()
                        amber_dihedral1 = _SireMM.AmberDihedral()

                    # Dummies in the initial state.
                    elif has_dummy_initial:
                        if all_dummy_initial and not zero_dummy_dihedrals:
                            # Use the potential at lambda = 1 and write to the pert file.
                            amber_dihedral0 = amber_dihedral1
                            force_write = True
                        else:
                            zero_k = True

                    # Dummies in the final state.
                    elif has_dummy_final:
                        if all_dummy_final and not zero_dummy_dihedrals:
                            # Use the potential at lambda = 0 and write to the pert file.
                            amber_dihedral1 = amber_dihedral0
                            force_write = True
                        else:
                            zero_k = True

                    # Only write record if the dihedral parameters change.
                    if zero_k or force_write or amber_dihedral0 != amber_dihedral1:

                        # Initialise a null dihedral.
                        null_dihedral = _SireMM.AmberDihedral()

                        # Don't write the dihedral record if both potentials are null.
                        if not (amber_dihedral0 == null_dihedral and amber_dihedral1 == null_dihedral):

                            # Start dihedral record.
                            file.write("    dihedral\n")

                            # Dihedral data.
                            file.write("        atom0          %s\n" % mol.atom(idx0).name().value())
                            file.write("        atom1          %s\n" % mol.atom(idx1).name().value())
                            file.write("        atom2          %s\n" % mol.atom(idx2).name().value())
                            file.write("        atom3          %s\n" % mol.atom(idx3).name().value())
                            file.write("        initial_form  ")

                            if perturbation_type in ["full", "flip"]:
                                # Do the full approach.
                                for term in sorted(amber_dihedral0.terms(),
                                                key=lambda t: (t.k(), t.periodicity(), t.phase())):
                                    if zero_k and has_dummy_initial:
                                        k = 0.0
                                    else:
                                        k = term.k()
                                    file.write(" %5.4f %.1f %7.6f" % (k, term.periodicity(), term.phase()))
                                file.write("\n")
                                file.write("        final_form    ")
                                for term in sorted(amber_dihedral1.terms(),
                                                key=lambda t: (t.k(), t.periodicity(), t.phase())):
                                    if zero_k and has_dummy_final:
                                        k = 0.0
                                    else:
                                        k = term.k()
                                    file.write(" %5.4f %.1f %7.6f" % (k, term.periodicity(), term.phase()))
                                file.write("\n")

                            elif perturbation_type in ["discharge_soft", "vanish_soft"]:
                                # Don't perturb dihedrals, i.e. change k1 to k0.
                                for term in sorted(amber_dihedral0.terms(),
                                                key=lambda t: (t.k(), t.periodicity(), t.phase())):
                                    if zero_k and has_dummy_initial:
                                        k = 0.0
                                    else:
                                        k = term.k()

                                    file.write(" %5.4f %.1f %7.6f" % (k, term.periodicity(), term.phase()))

                                file.write("\n")
                                file.write("        final_form    ")

                                # Looping over amber_dihedral0 instead of amber_dihedral1!
                                for term in sorted(amber_dihedral0.terms(),
                                                key=lambda t: (t.k(), t.periodicity(), t.phase())):
                                    if zero_k and has_dummy_initial:
                                        k = 0.0
                                    else:
                                        k = term.k()

                                    file.write(" %5.4f %.1f %7.6f" % (k, term.periodicity(), term.phase()))
                                file.write("\n")

                            else:
                                # Dihedrals are already perturbed, i.e. change k0 to k1.
                                for term in sorted(amber_dihedral1.terms(),
                                                key=lambda t: (t.k(), t.periodicity(), t.phase())):
                                    # Both checks are for has_dummy_final.
                                    if zero_k and has_dummy_final:
                                        k = 0.0
                                    else:
                                        k = term.k()
                                    file.write(" %5.4f %.1f %7.6f" % (k, term.periodicity(), term.phase()))
                                file.write("\n")
                                file.write("        final_form    ")
                                for term in sorted(amber_dihedral1.terms(),
                                                key=lambda t: (t.k(), t.periodicity(), t.phase())):
                                    if zero_k and has_dummy_final:
                                        k = 0.0
                                    else:
                                        k = term.k()
                                    file.write(" %5.4f %.1f %7.6f" % (k, term.periodicity(), term.phase()))
                                file.write("\n")
                            # End dihedral record.
                            file.write("    enddihedral\n")

            # 5) Impropers.

            # Extract the impropers at lambda = 0 and 1.
            impropers0 = mol.property("improper0").potentials()
            impropers1 = mol.property("improper1").potentials()

            # Dictionaries to store the ImproperIDs at lambda = 0 and 1.
            impropers0_idx = {}
            impropers1_idx = {}

            # Loop over all impropers at lambda = 0.
            for idx, improper in enumerate(impropers0):
                # Get the AtomIdx for the atoms in the improper.
                idx0 = info.atomIdx(improper.atom0())
                idx1 = info.atomIdx(improper.atom1())
                idx2 = info.atomIdx(improper.atom2())
                idx3 = info.atomIdx(improper.atom3())

                # Create the ImproperID.
                improper_id = _SireMol.ImproperID(idx0, idx1, idx2, idx3)

                # Add to the list of ids.
                impropers0_idx[improper_id] = idx

            # Loop over all impropers at lambda = 1.
            for idx, improper in enumerate(impropers1):
                # Get the AtomIdx for the atoms in the improper.
                idx0 = info.atomIdx(improper.atom0())
                idx1 = info.atomIdx(improper.atom1())
                idx2 = info.atomIdx(improper.atom2())
                idx3 = info.atomIdx(improper.atom3())

                # Create the ImproperID.
                improper_id = _SireMol.ImproperID(idx0, idx1, idx2, idx3)

                # Add to the list of ids.
                # You cannot mirror an improper!
                impropers1_idx[improper_id] = idx

            # Now work out the ImproperIDs that are unique at lambda = 0 and 1
            # as well as those that are shared. Note that the ordering of
            # impropers is inconsistent between molecular topology formats so
            # we test all permutations of atom ordering to find matches. This
            # is achieved using the ImproperID.equivalent() method.
            impropers0_unique_idx = {}
            impropers1_unique_idx = {}
            impropers_shared_idx = {}

            # lambda = 0.
            for idx0 in impropers0_idx.keys():
                for idx1 in impropers1_idx.keys():
                    if idx0.equivalent(idx1):
                        impropers_shared_idx[idx0] = (impropers0_idx[idx0], impropers1_idx[idx1])
                        break
                else:
                    impropers0_unique_idx[idx0] = impropers0_idx[idx0]

            # lambda = 1.
            for idx1 in impropers1_idx.keys():
                for idx0 in impropers0_idx.keys():
                    if idx1.equivalent(idx0):
                        # Don't store duplicates.
                        if not idx0 in impropers_shared_idx.keys():
                            impropers_shared_idx[idx1] = (impropers0_idx[idx0], impropers1_idx[idx1])
                        break
                else:
                    impropers1_unique_idx[idx1] = impropers1_idx[idx1]

            # First create records for the impropers that are unique to lambda = 0 and 1.

            # lambda = 0.
            for idx in sorted(impropers0_unique_idx.values(),
                            key=lambda idx: sort_dihedrals(impropers0, idx)):
                # Get the improper potential.
                improper = impropers0[idx]

                # Get the AtomIdx for the atoms in the improper.
                idx0 = info.atomIdx(improper.atom0())
                idx1 = info.atomIdx(improper.atom1())
                idx2 = info.atomIdx(improper.atom2())
                idx3 = info.atomIdx(improper.atom3())

                # Cast the function as an AmberDihedral.
                amber_dihedral = _SireMM.AmberDihedral(improper.function(), _SireCAS.Symbol("phi"))

                # Start improper record.
                file.write("    improper\n")

                # Dihedral data.
                file.write("        atom0          %s\n" % mol.atom(idx0).name().value())
                file.write("        atom1          %s\n" % mol.atom(idx1).name().value())
                file.write("        atom2          %s\n" % mol.atom(idx2).name().value())
                file.write("        atom3          %s\n" % mol.atom(idx3).name().value())
                file.write("        initial_form  ")
                amber_dihedral_terms_sorted = sorted(
                    amber_dihedral.terms(), key=lambda t: (t.k(), t.periodicity(), t.phase()))
                for term in amber_dihedral_terms_sorted:
                    if perturbation_type in [
                        "discharge_soft",
                        "vanish_soft",
                        "flip",
                        "full"]:
                        file.write(" %5.4f %.1f %7.6f" % (term.k(), term.periodicity(), term.phase()))
=======
            if perturbation_type in ["full", "flip"]:
                # Angle data.
                file.write(
                    "        atom0          %s\n" % mol.atom(idx0).name().value()
                )
                file.write(
                    "        atom1          %s\n" % mol.atom(idx1).name().value()
                )
                file.write(
                    "        atom2          %s\n" % mol.atom(idx2).name().value()
                )
                file.write("        initial_force  %.5f\n" % 0.0)
                file.write("        initial_equil  %.5f\n" % amber_angle.theta0())
                file.write("        final_force    %.5f\n" % amber_angle.k())
                file.write("        final_equil    %.5f\n" % amber_angle.theta0())

            elif perturbation_type in ["discharge_soft", "vanish_soft"]:
                # Angle data, unperturbed.
                file.write(
                    "        atom0          %s\n" % mol.atom(idx0).name().value()
                )
                file.write(
                    "        atom1          %s\n" % mol.atom(idx1).name().value()
                )
                file.write(
                    "        atom2          %s\n" % mol.atom(idx2).name().value()
                )
                file.write("        initial_force  %.5f\n" % 0.0)
                file.write("        initial_equil  %.5f\n" % amber_angle.theta0())
                file.write("        final_force    %.5f\n" % 0.0)
                file.write("        final_equil    %.5f\n" % amber_angle.theta0())

            elif perturbation_type in ["grow_soft", "charge_soft"]:
                # Angle data, already perturbed.
                file.write(
                    "        atom0          %s\n" % mol.atom(idx0).name().value()
                )
                file.write(
                    "        atom1          %s\n" % mol.atom(idx1).name().value()
                )
                file.write(
                    "        atom2          %s\n" % mol.atom(idx2).name().value()
                )
                file.write("        initial_force  %.5f\n" % amber_angle.k())
                file.write("        initial_equil  %.5f\n" % amber_angle.theta0())
                file.write("        final_force    %.5f\n" % amber_angle.k())
                file.write("        final_equil    %.5f\n" % amber_angle.theta0())

            # End angle record.
            file.write("    endangle\n")

        # Now add records for the shared angles.
        for idx0, idx1 in sorted(
            angles_shared_idx.values(),
            key=lambda idx_pair: sort_angles(angles0, idx_pair[0]),
        ):
            # Get the angle potentials.
            angle0 = angles0[idx0]
            angle1 = angles1[idx1]

            # Get the AtomIdx for the atoms in the angle.
            idx0 = info.atomIdx(angle0.atom0())
            idx1 = info.atomIdx(angle0.atom1())
            idx2 = info.atomIdx(angle0.atom2())

            # Check that an atom in the angle is perturbed.
            if _has_pert_atom([idx0, idx1, idx2], pert_idxs):
                # Cast the functions as AmberAngles.
                amber_angle0 = _SireMM.AmberAngle(
                    angle0.function(), _SireCAS.Symbol("theta")
                )
                amber_angle1 = _SireMM.AmberAngle(
                    angle1.function(), _SireCAS.Symbol("theta")
                )

                # Check whether a dummy atoms are present in the lambda = 0
                # and lambda = 1 states.
                initial_dummy = _has_dummy(mol, [idx0, idx1, idx2])
                final_dummy = _has_dummy(mol, [idx0, idx1, idx2], True)

                # Set the angle parameters of the dummy state to those of the non-dummy end state.
                if initial_dummy and final_dummy:
                    has_dummy = True
                    amber_angle0 = _SireMM.AmberAngle()
                    amber_angle1 = _SireMM.AmberAngle()
                elif initial_dummy or final_dummy:
                    has_dummy = True
                    if initial_dummy:
                        amber_angle0 = amber_angle1
                    else:
                        amber_angle1 = amber_angle0
                else:
                    has_dummy = False

                # Only write record if the angle parameters change.
                if has_dummy or amber_angle0 != amber_angle1:
                    # Start angle record.
                    file.write("    angle\n")

                    if perturbation_type in ["full", "flip"]:
                        # Angle data.
                        file.write(
                            "        atom0          %s\n"
                            % mol.atom(idx0).name().value()
                        )
                        file.write(
                            "        atom1          %s\n"
                            % mol.atom(idx1).name().value()
                        )
                        file.write(
                            "        atom2          %s\n"
                            % mol.atom(idx2).name().value()
                        )
                        file.write("        initial_force  %.5f\n" % amber_angle0.k())
                        file.write(
                            "        initial_equil  %.5f\n" % amber_angle0.theta0()
                        )
                        file.write("        final_force    %.5f\n" % amber_angle1.k())
                        file.write(
                            "        final_equil    %.5f\n" % amber_angle1.theta0()
                        )

                    elif perturbation_type in ["discharge_soft", "vanish_soft"]:
                        # Angle data, unperturbed.
                        file.write(
                            "        atom0          %s\n"
                            % mol.atom(idx0).name().value()
                        )
                        file.write(
                            "        atom1          %s\n"
                            % mol.atom(idx1).name().value()
                        )
                        file.write(
                            "        atom2          %s\n"
                            % mol.atom(idx2).name().value()
                        )
                        file.write("        initial_force  %.5f\n" % amber_angle0.k())
                        file.write(
                            "        initial_equil  %.5f\n" % amber_angle0.theta0()
                        )
                        file.write("        final_force    %.5f\n" % amber_angle0.k())
                        file.write(
                            "        final_equil    %.5f\n" % amber_angle0.theta0()
                        )

                    elif perturbation_type in ["grow_soft", "charge_soft"]:
                        # Angle data, already perturbed.
                        file.write(
                            "        atom0          %s\n"
                            % mol.atom(idx0).name().value()
                        )
                        file.write(
                            "        atom1          %s\n"
                            % mol.atom(idx1).name().value()
                        )
                        file.write(
                            "        atom2          %s\n"
                            % mol.atom(idx2).name().value()
                        )
                        file.write("        initial_force  %.5f\n" % amber_angle1.k())
                        file.write(
                            "        initial_equil  %.5f\n" % amber_angle1.theta0()
                        )
                        file.write("        final_force    %.5f\n" % amber_angle1.k())
                        file.write(
                            "        final_equil    %.5f\n" % amber_angle1.theta0()
                        )

                    # End angle record.
                    file.write("    endangle\n")

        # 4) Dihedrals.

        # Extract the dihedrals at lambda = 0 and 1.
        dihedrals0 = mol.property("dihedral0").potentials()
        dihedrals1 = mol.property("dihedral1").potentials()

        # Dictionaries to store the DihedralIDs at lambda = 0 and 1.
        dihedrals0_idx = {}
        dihedrals1_idx = {}

        # Loop over all dihedrals at lambda = 0.
        for idx, dihedral in enumerate(dihedrals0):
            # Get the AtomIdx for the atoms in the dihedral.
            idx0 = info.atomIdx(dihedral.atom0())
            idx1 = info.atomIdx(dihedral.atom1())
            idx2 = info.atomIdx(dihedral.atom2())
            idx3 = info.atomIdx(dihedral.atom3())

            # Create the DihedralID.
            dihedral_id = _SireMol.DihedralID(idx0, idx1, idx2, idx3)

            # Add to the list of ids.
            dihedrals0_idx[dihedral_id] = idx

        # Loop over all dihedrals at lambda = 1.
        for idx, dihedral in enumerate(dihedrals1):
            # Get the AtomIdx for the atoms in the dihedral.
            idx0 = info.atomIdx(dihedral.atom0())
            idx1 = info.atomIdx(dihedral.atom1())
            idx2 = info.atomIdx(dihedral.atom2())
            idx3 = info.atomIdx(dihedral.atom3())

            # Create the DihedralID.
            dihedral_id = _SireMol.DihedralID(idx0, idx1, idx2, idx3)

            # Add to the list of ids.
            if dihedral_id.mirror() in dihedrals0_idx:
                dihedrals1_idx[dihedral_id.mirror()] = idx
            else:
                dihedrals1_idx[dihedral_id] = idx

        # Now work out the DihedralIDs that are unique at lambda = 0 and 1
        # as well as those that are shared.
        dihedrals0_unique_idx = {}
        dihedrals1_unique_idx = {}
        dihedrals_shared_idx = {}

        # lambda = 0.
        for idx in dihedrals0_idx.keys():
            if idx not in dihedrals1_idx.keys():
                dihedrals0_unique_idx[idx] = dihedrals0_idx[idx]
            else:
                dihedrals_shared_idx[idx] = (dihedrals0_idx[idx], dihedrals1_idx[idx])

        # lambda = 1.
        for idx in dihedrals1_idx.keys():
            if idx not in dihedrals0_idx.keys():
                dihedrals1_unique_idx[idx] = dihedrals1_idx[idx]
            elif idx not in dihedrals_shared_idx.keys():
                dihedrals_shared_idx[idx] = (dihedrals0_idx[idx], dihedrals1_idx[idx])

        # First create records for the dihedrals that are unique to lambda = 0 and 1.

        def sort_dihedrals(dihedrals, idx):
            # Get the dihedral potential.
            dihedral = dihedrals[idx]

            # Get the AtomIdx for the atoms in the angle.
            idx0 = info.atomIdx(dihedral.atom0())
            idx1 = info.atomIdx(dihedral.atom1())
            idx2 = info.atomIdx(dihedral.atom2())
            idx3 = info.atomIdx(dihedral.atom3())

            return (
                mol.atom(idx1).name().value(),
                mol.atom(idx2).name().value(),
                mol.atom(idx0).name().value(),
                mol.atom(idx3).name().value(),
            )

        # lambda = 0.
        for idx in sorted(
            dihedrals0_unique_idx.values(),
            key=lambda idx: sort_dihedrals(dihedrals0, idx),
        ):
            # Get the dihedral potential.
            dihedral = dihedrals0[idx]

            # Get the AtomIdx for the atoms in the dihedral.
            idx0 = info.atomIdx(dihedral.atom0())
            idx1 = info.atomIdx(dihedral.atom1())
            idx2 = info.atomIdx(dihedral.atom2())
            idx3 = info.atomIdx(dihedral.atom3())

            # Cast the function as an AmberDihedral.
            amber_dihedral = _SireMM.AmberDihedral(
                dihedral.function(), _SireCAS.Symbol("phi")
            )

            # Start dihedral record.
            file.write("    dihedral\n")

            # Dihedral data.
            file.write("        atom0          %s\n" % mol.atom(idx0).name().value())
            file.write("        atom1          %s\n" % mol.atom(idx1).name().value())
            file.write("        atom2          %s\n" % mol.atom(idx2).name().value())
            file.write("        atom3          %s\n" % mol.atom(idx3).name().value())
            file.write("        initial_form  ")
            amber_dihedral_terms_sorted = sorted(
                amber_dihedral.terms(),
                key=lambda t: (t.k(), t.periodicity(), t.phase()),
            )
            for term in amber_dihedral_terms_sorted:
                if perturbation_type in [
                    "discharge_soft",
                    "vanish_soft",
                    "flip",
                    "full",
                ]:
                    file.write(
                        " %5.4f %.1f %7.6f"
                        % (term.k(), term.periodicity(), term.phase())
                    )
                else:
                    file.write(
                        " %5.4f %.1f %7.6f" % (0.0, term.periodicity(), term.phase())
                    )
            file.write("\n")
            file.write("        final_form    ")

            for term in amber_dihedral_terms_sorted:
                if perturbation_type in ["discharge_soft", "vanish_soft"]:
                    file.write(
                        " %5.4f %.1f %7.6f"
                        % (term.k(), term.periodicity(), term.phase())
                    )
                else:
                    file.write(
                        " %5.4f %.1f %7.6f" % (0.0, term.periodicity(), term.phase())
                    )
            file.write("\n")

            # End dihedral record.
            file.write("    enddihedral\n")

        # lambda = 1.
        for idx in sorted(
            dihedrals1_unique_idx.values(),
            key=lambda idx: sort_dihedrals(dihedrals1, idx),
        ):
            # Get the dihedral potential.
            dihedral = dihedrals1[idx]

            # Get the AtomIdx for the atoms in the dihedral.
            idx0 = info.atomIdx(dihedral.atom0())
            idx1 = info.atomIdx(dihedral.atom1())
            idx2 = info.atomIdx(dihedral.atom2())
            idx3 = info.atomIdx(dihedral.atom3())

            # Cast the function as an AmberDihedral.
            amber_dihedral = _SireMM.AmberDihedral(
                dihedral.function(), _SireCAS.Symbol("phi")
            )

            # Start dihedral record.
            file.write("    dihedral\n")

            # Dihedral data.
            file.write("        atom0          %s\n" % mol.atom(idx0).name().value())
            file.write("        atom1          %s\n" % mol.atom(idx1).name().value())
            file.write("        atom2          %s\n" % mol.atom(idx2).name().value())
            file.write("        atom3          %s\n" % mol.atom(idx3).name().value())
            file.write("        initial_form  ")
            amber_dihedral_terms_sorted = sorted(
                amber_dihedral.terms(),
                key=lambda t: (t.k(), t.periodicity(), t.phase()),
            )
            for term in amber_dihedral_terms_sorted:
                if perturbation_type in [
                    "discharge_soft",
                    "vanish_soft",
                    "flip",
                    "full",
                ]:
                    file.write(
                        " %5.4f %.1f %7.6f" % (0.0, term.periodicity(), term.phase())
                    )
                else:
                    file.write(
                        " %5.4f %.1f %7.6f"
                        % (term.k(), term.periodicity(), term.phase())
                    )

            file.write("\n")
            file.write("        final_form    ")
            for term in amber_dihedral_terms_sorted:
                if perturbation_type in ["discharge_soft", "vanish_soft"]:
                    file.write(
                        " %5.4f %.1f %7.6f" % (0.0, term.periodicity(), term.phase())
                    )
                else:
                    file.write(
                        " %5.4f %.1f %7.6f"
                        % (term.k(), term.periodicity(), term.phase())
                    )
            file.write("\n")

            # End dihedral record.
            file.write("    enddihedral\n")

        # Now add records for the shared dihedrals.
        for idx0, idx1 in sorted(
            dihedrals_shared_idx.values(),
            key=lambda idx_pair: sort_dihedrals(dihedrals0, idx_pair[0]),
        ):
            # Get the dihedral potentials.
            dihedral0 = dihedrals0[idx0]
            dihedral1 = dihedrals1[idx1]

            # Get the AtomIdx for the atoms in the dihedral.
            idx0 = info.atomIdx(dihedral0.atom0())
            idx1 = info.atomIdx(dihedral0.atom1())
            idx2 = info.atomIdx(dihedral0.atom2())
            idx3 = info.atomIdx(dihedral0.atom3())

            # Check that an atom in the dihedral is perturbed.
            if _has_pert_atom([idx0, idx1, idx2, idx3], pert_idxs):
                # Cast the functions as AmberDihedrals.
                amber_dihedral0 = _SireMM.AmberDihedral(
                    dihedral0.function(), _SireCAS.Symbol("phi")
                )
                amber_dihedral1 = _SireMM.AmberDihedral(
                    dihedral1.function(), _SireCAS.Symbol("phi")
                )

                # Whether to zero the barrier height of the initial state dihedral.
                zero_k = False

                # Whether to force writing the dihedral to the perturbation file.
                force_write = False

                # Whether any atom in each end state is a dummy.
                has_dummy_initial = _has_dummy(mol, [idx0, idx1, idx2, idx3])
                has_dummy_final = _has_dummy(mol, [idx0, idx1, idx2, idx3], True)

                # Whether all atoms in each state are dummies.
                all_dummy_initial = all(_is_dummy(mol, [idx0, idx1, idx2, idx3]))
                all_dummy_final = all(_is_dummy(mol, [idx0, idx1, idx2, idx3], True))

                # Dummies are present in both end states, use null potentials.
                if has_dummy_initial and has_dummy_final:
                    amber_dihedral0 = _SireMM.AmberDihedral()
                    amber_dihedral1 = _SireMM.AmberDihedral()

                # Dummies in the initial state.
                elif has_dummy_initial:
                    if all_dummy_initial and not zero_dummy_dihedrals:
                        # Use the potential at lambda = 1 and write to the pert file.
                        amber_dihedral0 = amber_dihedral1
                        force_write = True
                    else:
                        zero_k = True

                # Dummies in the final state.
                elif has_dummy_final:
                    if all_dummy_final and not zero_dummy_dihedrals:
                        # Use the potential at lambda = 0 and write to the pert file.
                        amber_dihedral1 = amber_dihedral0
                        force_write = True
                    else:
                        zero_k = True

                # Only write record if the dihedral parameters change.
                if zero_k or force_write or amber_dihedral0 != amber_dihedral1:
                    # Initialise a null dihedral.
                    null_dihedral = _SireMM.AmberDihedral()

                    # Don't write the dihedral record if both potentials are null.
                    if not (
                        amber_dihedral0 == null_dihedral
                        and amber_dihedral1 == null_dihedral
                    ):
                        # Start dihedral record.
                        file.write("    dihedral\n")

                        # Dihedral data.
                        file.write(
                            "        atom0          %s\n"
                            % mol.atom(idx0).name().value()
                        )
                        file.write(
                            "        atom1          %s\n"
                            % mol.atom(idx1).name().value()
                        )
                        file.write(
                            "        atom2          %s\n"
                            % mol.atom(idx2).name().value()
                        )
                        file.write(
                            "        atom3          %s\n"
                            % mol.atom(idx3).name().value()
                        )
                        file.write("        initial_form  ")

                        if perturbation_type in ["full", "flip"]:
                            # Do the full approach.
                            for term in sorted(
                                amber_dihedral0.terms(),
                                key=lambda t: (t.k(), t.periodicity(), t.phase()),
                            ):
                                if zero_k and has_dummy_initial:
                                    k = 0.0
                                else:
                                    k = term.k()
                                file.write(
                                    " %5.4f %.1f %7.6f"
                                    % (k, term.periodicity(), term.phase())
                                )
                            file.write("\n")
                            file.write("        final_form    ")
                            for term in sorted(
                                amber_dihedral1.terms(),
                                key=lambda t: (t.k(), t.periodicity(), t.phase()),
                            ):
                                if zero_k and has_dummy_final:
                                    k = 0.0
                                else:
                                    k = term.k()
                                file.write(
                                    " %5.4f %.1f %7.6f"
                                    % (k, term.periodicity(), term.phase())
                                )
                            file.write("\n")

                        elif perturbation_type in ["discharge_soft", "vanish_soft"]:
                            # Don't perturb dihedrals, i.e. change k1 to k0.
                            for term in sorted(
                                amber_dihedral0.terms(),
                                key=lambda t: (t.k(), t.periodicity(), t.phase()),
                            ):
                                if zero_k and has_dummy_initial:
                                    k = 0.0
                                else:
                                    k = term.k()

                                file.write(
                                    " %5.4f %.1f %7.6f"
                                    % (k, term.periodicity(), term.phase())
                                )

                            file.write("\n")
                            file.write("        final_form    ")

                            # Looping over amber_dihedral0 instead of amber_dihedral1!
                            for term in sorted(
                                amber_dihedral0.terms(),
                                key=lambda t: (t.k(), t.periodicity(), t.phase()),
                            ):
                                if zero_k and has_dummy_initial:
                                    k = 0.0
                                else:
                                    k = term.k()

                                file.write(
                                    " %5.4f %.1f %7.6f"
                                    % (k, term.periodicity(), term.phase())
                                )
                            file.write("\n")

                        else:
                            # Dihedrals are already perturbed, i.e. change k0 to k1.
                            for term in sorted(
                                amber_dihedral1.terms(),
                                key=lambda t: (t.k(), t.periodicity(), t.phase()),
                            ):
                                # Both checks are for has_dummy_final.
                                if zero_k and has_dummy_final:
                                    k = 0.0
                                else:
                                    k = term.k()
                                file.write(
                                    " %5.4f %.1f %7.6f"
                                    % (k, term.periodicity(), term.phase())
                                )
                            file.write("\n")
                            file.write("        final_form    ")
                            for term in sorted(
                                amber_dihedral1.terms(),
                                key=lambda t: (t.k(), t.periodicity(), t.phase()),
                            ):
                                if zero_k and has_dummy_final:
                                    k = 0.0
                                else:
                                    k = term.k()
                                file.write(
                                    " %5.4f %.1f %7.6f"
                                    % (k, term.periodicity(), term.phase())
                                )
                            file.write("\n")
                        # End dihedral record.
                        file.write("    enddihedral\n")

        # 5) Impropers.

        # Extract the impropers at lambda = 0 and 1.
        impropers0 = mol.property("improper0").potentials()
        impropers1 = mol.property("improper1").potentials()

        # Dictionaries to store the ImproperIDs at lambda = 0 and 1.
        impropers0_idx = {}
        impropers1_idx = {}

        # Loop over all impropers at lambda = 0.
        for idx, improper in enumerate(impropers0):
            # Get the AtomIdx for the atoms in the improper.
            idx0 = info.atomIdx(improper.atom0())
            idx1 = info.atomIdx(improper.atom1())
            idx2 = info.atomIdx(improper.atom2())
            idx3 = info.atomIdx(improper.atom3())

            # Create the ImproperID.
            improper_id = _SireMol.ImproperID(idx0, idx1, idx2, idx3)

            # Add to the list of ids.
            impropers0_idx[improper_id] = idx

        # Loop over all impropers at lambda = 1.
        for idx, improper in enumerate(impropers1):
            # Get the AtomIdx for the atoms in the improper.
            idx0 = info.atomIdx(improper.atom0())
            idx1 = info.atomIdx(improper.atom1())
            idx2 = info.atomIdx(improper.atom2())
            idx3 = info.atomIdx(improper.atom3())

            # Create the ImproperID.
            improper_id = _SireMol.ImproperID(idx0, idx1, idx2, idx3)

            # Add to the list of ids.
            # You cannot mirror an improper!
            impropers1_idx[improper_id] = idx

        # Now work out the ImproperIDs that are unique at lambda = 0 and 1
        # as well as those that are shared. Note that the ordering of
        # impropers is inconsistent between molecular topology formats so
        # we test all permutations of atom ordering to find matches. This
        # is achieved using the ImproperID.equivalent() method.
        impropers0_unique_idx = {}
        impropers1_unique_idx = {}
        impropers_shared_idx = {}

        # lambda = 0.
        for idx0 in impropers0_idx.keys():
            for idx1 in impropers1_idx.keys():
                if idx0.equivalent(idx1):
                    impropers_shared_idx[idx0] = (
                        impropers0_idx[idx0],
                        impropers1_idx[idx1],
                    )
                    break
            else:
                impropers0_unique_idx[idx0] = impropers0_idx[idx0]

        # lambda = 1.
        for idx1 in impropers1_idx.keys():
            for idx0 in impropers0_idx.keys():
                if idx1.equivalent(idx0):
                    # Don't store duplicates.
                    if not idx0 in impropers_shared_idx.keys():
                        impropers_shared_idx[idx1] = (
                            impropers0_idx[idx0],
                            impropers1_idx[idx1],
                        )
                    break
            else:
                impropers1_unique_idx[idx1] = impropers1_idx[idx1]

        # First create records for the impropers that are unique to lambda = 0 and 1.

        # lambda = 0.
        for idx in sorted(
            impropers0_unique_idx.values(),
            key=lambda idx: sort_dihedrals(impropers0, idx),
        ):
            # Get the improper potential.
            improper = impropers0[idx]

            # Get the AtomIdx for the atoms in the improper.
            idx0 = info.atomIdx(improper.atom0())
            idx1 = info.atomIdx(improper.atom1())
            idx2 = info.atomIdx(improper.atom2())
            idx3 = info.atomIdx(improper.atom3())

            # Cast the function as an AmberDihedral.
            amber_dihedral = _SireMM.AmberDihedral(
                improper.function(), _SireCAS.Symbol("phi")
            )

            # Start improper record.
            file.write("    improper\n")

            # Dihedral data.
            file.write("        atom0          %s\n" % mol.atom(idx0).name().value())
            file.write("        atom1          %s\n" % mol.atom(idx1).name().value())
            file.write("        atom2          %s\n" % mol.atom(idx2).name().value())
            file.write("        atom3          %s\n" % mol.atom(idx3).name().value())
            file.write("        initial_form  ")
            amber_dihedral_terms_sorted = sorted(
                amber_dihedral.terms(),
                key=lambda t: (t.k(), t.periodicity(), t.phase()),
            )
            for term in amber_dihedral_terms_sorted:
                if perturbation_type in [
                    "discharge_soft",
                    "vanish_soft",
                    "flip",
                    "full",
                ]:
                    file.write(
                        " %5.4f %.1f %7.6f"
                        % (term.k(), term.periodicity(), term.phase())
                    )
                else:
                    file.write(
                        " %5.4f %.1f %7.6f" % (0.0, term.periodicity(), term.phase())
                    )

            file.write("\n")
            file.write("        final_form    ")
            for term in amber_dihedral_terms_sorted:
                if perturbation_type in ["discharge_soft", "vanish_soft"]:
                    file.write(
                        " %5.4f %.1f %7.6f"
                        % (term.k(), term.periodicity(), term.phase())
                    )
                else:
                    file.write(
                        " %5.4f %.1f %7.6f" % (0.0, term.periodicity(), term.phase())
                    )
            file.write("\n")

            # End improper record.
            file.write("    endimproper\n")

        # lambda = 1.
        for idx in sorted(
            impropers1_unique_idx.values(),
            key=lambda idx: sort_dihedrals(impropers1, idx),
        ):
            # Get the improper potential.
            improper = impropers1[idx]

            # Get the AtomIdx for the atoms in the dihedral.
            idx0 = info.atomIdx(improper.atom0())
            idx1 = info.atomIdx(improper.atom1())
            idx2 = info.atomIdx(improper.atom2())
            idx3 = info.atomIdx(improper.atom3())

            # Cast the function as an AmberDihedral.
            amber_dihedral = _SireMM.AmberDihedral(
                improper.function(), _SireCAS.Symbol("phi")
            )

            # Start improper record.
            file.write("    improper\n")

            # Improper data.
            file.write("        atom0          %s\n" % mol.atom(idx0).name().value())
            file.write("        atom1          %s\n" % mol.atom(idx1).name().value())
            file.write("        atom2          %s\n" % mol.atom(idx2).name().value())
            file.write("        atom3          %s\n" % mol.atom(idx3).name().value())
            file.write("        initial_form  ")
            amber_dihedral_terms_sorted = sorted(
                amber_dihedral.terms(),
                key=lambda t: (t.k(), t.periodicity(), t.phase()),
            )
            for term in amber_dihedral_terms_sorted:
                if perturbation_type in [
                    "discharge_soft",
                    "vanish_soft",
                    "flip",
                    "full",
                ]:
                    file.write(
                        " %5.4f %.1f %7.6f" % (0.0, term.periodicity(), term.phase())
                    )
                else:
                    file.write(
                        " %5.4f %.1f %7.6f"
                        % (term.k(), term.periodicity(), term.phase())
                    )

            file.write("\n")
            file.write("        final_form    ")
            for term in amber_dihedral_terms_sorted:
                if perturbation_type in ["discharge_soft", "vanish_soft"]:
                    file.write(
                        " %5.4f %.1f %7.6f" % (0.0, term.periodicity(), term.phase())
                    )
                else:
                    file.write(
                        " %5.4f %.1f %7.6f"
                        % (term.k(), term.periodicity(), term.phase())
                    )
            file.write("\n")

            # End improper record.
            file.write("    endimproper\n")

        # Now add records for the shared impropers.
        for idx0, idx1 in sorted(
            impropers_shared_idx.values(),
            key=lambda idx_pair: sort_dihedrals(impropers0, idx_pair[0]),
        ):
            # Get the improper potentials.
            improper0 = impropers0[idx0]
            improper1 = impropers1[idx1]

            # Get the AtomIdx for the atoms in the improper.
            idx0 = info.atomIdx(improper0.atom0())
            idx1 = info.atomIdx(improper0.atom1())
            idx2 = info.atomIdx(improper0.atom2())
            idx3 = info.atomIdx(improper0.atom3())

            # Check that an atom in the improper is perturbed.
            if _has_pert_atom([idx0, idx1, idx2, idx3], pert_idxs):
                # Cast the functions as AmberDihedrals.
                amber_dihedral0 = _SireMM.AmberDihedral(
                    improper0.function(), _SireCAS.Symbol("phi")
                )
                amber_dihedral1 = _SireMM.AmberDihedral(
                    improper1.function(), _SireCAS.Symbol("phi")
                )

                # Whether to zero the barrier height of the initial/final improper.
                zero_k = False

                # Whether to force writing the improper to the perturbation file.
                force_write = False

                # Whether any atom in each end state is a dummy.
                has_dummy_initial = _has_dummy(mol, [idx0, idx1, idx2, idx3])
                has_dummy_final = _has_dummy(mol, [idx0, idx1, idx2, idx3], True)

                # Whether all atoms in each state are dummies.
                all_dummy_initial = all(_is_dummy(mol, [idx0, idx1, idx2, idx3]))
                all_dummy_final = all(_is_dummy(mol, [idx0, idx1, idx2, idx3], True))

                # Dummies are present in both end states, use null potentials.
                if has_dummy_initial and has_dummy_final:
                    amber_dihedral0 = _SireMM.AmberDihedral()
                    amber_dihedral1 = _SireMM.AmberDihedral()

                # Dummies in the initial state.
                elif has_dummy_initial:
                    if all_dummy_initial and not zero_dummy_impropers:
                        # Use the potential at lambda = 1 and write to the pert file.
                        amber_dihedral0 = amber_dihedral1
                        force_write = True
>>>>>>> d8ac3cdd
                    else:
                        file.write(" %5.4f %.1f %7.6f" % (0.0, term.periodicity(), term.phase()))

                file.write("\n")
                file.write("        final_form    ")
                for term in amber_dihedral_terms_sorted:
                    if perturbation_type in [
                        "discharge_soft",
                        "vanish_soft"]:
                        file.write(" %5.4f %.1f %7.6f" % (term.k(), term.periodicity(), term.phase()))
                    else:
<<<<<<< HEAD
                        file.write(" %5.4f %.1f %7.6f" % (0.0, term.periodicity(), term.phase()))
                file.write("\n")

                # End improper record.
                file.write("    endimproper\n")

            # lambda = 1.
            for idx in sorted(impropers1_unique_idx.values(),
                            key=lambda idx: sort_dihedrals(impropers1, idx)):
                # Get the improper potential.
                improper = impropers1[idx]

                # Get the AtomIdx for the atoms in the dihedral.
                idx0 = info.atomIdx(improper.atom0())
                idx1 = info.atomIdx(improper.atom1())
                idx2 = info.atomIdx(improper.atom2())
                idx3 = info.atomIdx(improper.atom3())

                # Cast the function as an AmberDihedral.
                amber_dihedral = _SireMM.AmberDihedral(improper.function(), _SireCAS.Symbol("phi"))

                # Start improper record.
                file.write("    improper\n")
=======
                        zero_k = True

                # Only write record if the improper parameters change.
                if zero_k or force_write or amber_dihedral0 != amber_dihedral1:
                    # Initialise a null dihedral.
                    null_dihedral = _SireMM.AmberDihedral()

                    # Don't write the improper record if both potentials are null.
                    if not (
                        amber_dihedral0 == null_dihedral
                        and amber_dihedral1 == null_dihedral
                    ):
                        # Start improper record.
                        file.write("    improper\n")

                        # Improper data.
                        file.write(
                            "        atom0          %s\n"
                            % mol.atom(idx0).name().value()
                        )
                        file.write(
                            "        atom1          %s\n"
                            % mol.atom(idx1).name().value()
                        )
                        file.write(
                            "        atom2          %s\n"
                            % mol.atom(idx2).name().value()
                        )
                        file.write(
                            "        atom3          %s\n"
                            % mol.atom(idx3).name().value()
                        )
                        file.write("        initial_form  ")

                        if perturbation_type in ["full", "flip"]:
                            # Do the full approach.
                            for term in sorted(
                                amber_dihedral0.terms(),
                                key=lambda t: (t.k(), t.periodicity(), t.phase()),
                            ):
                                if zero_k and has_dummy_initial:
                                    k = 0.0
                                else:
                                    k = term.k()
                                file.write(
                                    " %5.4f %.1f %7.6f"
                                    % (k, term.periodicity(), term.phase())
                                )
                            file.write("\n")
                            file.write("        final_form    ")
                            for term in sorted(
                                amber_dihedral1.terms(),
                                key=lambda t: (t.k(), t.periodicity(), t.phase()),
                            ):
                                if zero_k and has_dummy_final:
                                    k = 0.0
                                else:
                                    k = term.k()
                                file.write(
                                    " %5.4f %.1f %7.6f"
                                    % (k, term.periodicity(), term.phase())
                                )
                            file.write("\n")

                        elif perturbation_type in ["discharge_soft", "vanish_soft"]:
                            # Don't perturb dihedrals, i.e. change k1 to k0.
                            for term in sorted(
                                amber_dihedral0.terms(),
                                key=lambda t: (t.k(), t.periodicity(), t.phase()),
                            ):
                                if zero_k and has_dummy_initial:
                                    k = 0.0
                                else:
                                    k = term.k()

                                file.write(
                                    " %5.4f %.1f %7.6f"
                                    % (k, term.periodicity(), term.phase())
                                )

                            file.write("\n")
                            file.write("        final_form    ")
                            # looping over amber_dihedral0 instead of amber_dihedral1!
                            for term in sorted(
                                amber_dihedral0.terms(),
                                key=lambda t: (t.k(), t.periodicity(), t.phase()),
                            ):
                                if zero_k and has_dummy_initial:
                                    k = 0.0
                                else:
                                    k = term.k()

                                file.write(
                                    " %5.4f %.1f %7.6f"
                                    % (k, term.periodicity(), term.phase())
                                )
                            file.write("\n")
>>>>>>> d8ac3cdd

                # Improper data.
                file.write("        atom0          %s\n" % mol.atom(idx0).name().value())
                file.write("        atom1          %s\n" % mol.atom(idx1).name().value())
                file.write("        atom2          %s\n" % mol.atom(idx2).name().value())
                file.write("        atom3          %s\n" % mol.atom(idx3).name().value())
                file.write("        initial_form  ")
                amber_dihedral_terms_sorted = sorted(
                    amber_dihedral.terms(), key=lambda t: (t.k(), t.periodicity(), t.phase()))
                for term in amber_dihedral_terms_sorted:
                    if perturbation_type in [
                        "discharge_soft",
                        "vanish_soft",
                        "flip",
                        "full"]:
                        file.write(" %5.4f %.1f %7.6f" % (0.0, term.periodicity(), term.phase()))
                    else:
                        file.write(" %5.4f %.1f %7.6f" % (term.k(), term.periodicity(), term.phase()))

                file.write("\n")
                file.write("        final_form    ")
                for term in amber_dihedral_terms_sorted:
                    if perturbation_type in [
                        "discharge_soft",
                        "vanish_soft"]:
                        file.write(" %5.4f %.1f %7.6f" % (0.0, term.periodicity(), term.phase()))
                    else:
                        file.write(" %5.4f %.1f %7.6f" % (term.k(), term.periodicity(), term.phase()))
                file.write("\n")

                # End improper record.
                file.write("    endimproper\n")

            # Now add records for the shared impropers.
            for idx0, idx1 in sorted(impropers_shared_idx.values(),
                                    key=lambda idx_pair: sort_dihedrals(impropers0, idx_pair[0])):
                # Get the improper potentials.
                improper0 = impropers0[idx0]
                improper1 = impropers1[idx1]

                # Get the AtomIdx for the atoms in the improper.
                idx0 = info.atomIdx(improper0.atom0())
                idx1 = info.atomIdx(improper0.atom1())
                idx2 = info.atomIdx(improper0.atom2())
                idx3 = info.atomIdx(improper0.atom3())

                # Check that an atom in the improper is perturbed.
                if _has_pert_atom([idx0, idx1, idx2, idx3], pert_idxs):

                    # Cast the functions as AmberDihedrals.
                    amber_dihedral0 = _SireMM.AmberDihedral(improper0.function(), _SireCAS.Symbol("phi"))
                    amber_dihedral1 = _SireMM.AmberDihedral(improper1.function(), _SireCAS.Symbol("phi"))

                    # Whether to zero the barrier height of the initial/final improper.
                    zero_k = False

                    # Whether to force writing the improper to the perturbation file.
                    force_write = False

                    # Whether any atom in each end state is a dummy.
                    has_dummy_initial = _has_dummy(mol, [idx0, idx1, idx2, idx3])
                    has_dummy_final = _has_dummy(mol, [idx0, idx1, idx2, idx3], True)

                    # Whether all atoms in each state are dummies.
                    all_dummy_initial = all(_is_dummy(mol, [idx0, idx1, idx2, idx3]))
                    all_dummy_final = all(_is_dummy(mol, [idx0, idx1, idx2, idx3], True))

                    # Dummies are present in both end states, use null potentials.
                    if has_dummy_initial and has_dummy_final:
                        amber_dihedral0 = _SireMM.AmberDihedral()
                        amber_dihedral1 = _SireMM.AmberDihedral()

                    # Dummies in the initial state.
                    elif has_dummy_initial:
                        if all_dummy_initial and not zero_dummy_impropers:
                            # Use the potential at lambda = 1 and write to the pert file.
                            amber_dihedral0 = amber_dihedral1
                            force_write = True
                        else:
                            zero_k = True

                    # Dummies in the final state.
                    elif has_dummy_final:
                        if all_dummy_final and not zero_dummy_impropers:
                            # Use the potential at lambda = 0 and write to the pert file.
                            amber_dihedral1 = amber_dihedral0
                            force_write = True
                        else:
<<<<<<< HEAD
                            zero_k = True

                    # Only write record if the improper parameters change.
                    if zero_k or force_write or amber_dihedral0 != amber_dihedral1:

                        # Initialise a null dihedral.
                        null_dihedral = _SireMM.AmberDihedral()

                        # Don't write the improper record if both potentials are null.
                        if not (amber_dihedral0 == null_dihedral and amber_dihedral1 == null_dihedral):

                            # Start improper record.
                            file.write("    improper\n")

                            # Improper data.
                            file.write("        atom0          %s\n" % mol.atom(idx0).name().value())
                            file.write("        atom1          %s\n" % mol.atom(idx1).name().value())
                            file.write("        atom2          %s\n" % mol.atom(idx2).name().value())
                            file.write("        atom3          %s\n" % mol.atom(idx3).name().value())
                            file.write("        initial_form  ")

                            if perturbation_type in ["full", "flip"]:
                                # Do the full approach.
                                for term in sorted(amber_dihedral0.terms(),
                                                key=lambda t: (t.k(), t.periodicity(), t.phase())):
                                    if zero_k and has_dummy_initial:
                                        k = 0.0
                                    else:
                                        k = term.k()
                                    file.write(" %5.4f %.1f %7.6f" % (k, term.periodicity(), term.phase()))
                                file.write("\n")
                                file.write("        final_form    ")
                                for term in sorted(amber_dihedral1.terms(),
                                                key=lambda t: (t.k(), t.periodicity(), t.phase())):
                                    if zero_k and has_dummy_final:
                                        k = 0.0
                                    else:
                                        k = term.k()
                                    file.write(" %5.4f %.1f %7.6f" % (k, term.periodicity(), term.phase()))
                                file.write("\n")

                            elif perturbation_type in ["discharge_soft", "vanish_soft"]:
                                # Don't perturb dihedrals, i.e. change k1 to k0.
                                for term in sorted(amber_dihedral0.terms(),
                                                key=lambda t: (t.k(), t.periodicity(), t.phase())):
                                    if zero_k and has_dummy_initial:
                                        k = 0.0
                                    else:
                                        k = term.k()

                                    file.write(" %5.4f %.1f %7.6f" % (k, term.periodicity(), term.phase()))

                                file.write("\n")
                                file.write("        final_form    ")
                                # looping over amber_dihedral0 instead of amber_dihedral1!
                                for term in sorted(amber_dihedral0.terms(),
                                                key=lambda t: (t.k(), t.periodicity(), t.phase())):
                                    if zero_k and has_dummy_initial:
                                        k = 0.0
                                    else:
                                        k = term.k()

                                    file.write(" %5.4f %.1f %7.6f" % (k, term.periodicity(), term.phase()))
                                file.write("\n")

                            else:
                                # Dihedrals are already perturbed, i.e. change k0 to k1.
                                for term in sorted(amber_dihedral1.terms(),
                                                key=lambda t: (t.k(), t.periodicity(), t.phase())):
                                    # Both checks are for has_dummy_final.
                                    if zero_k and has_dummy_final:
                                        k = 0.0
                                    else:
                                        k = term.k()
                                    file.write(" %5.4f %.1f %7.6f" % (k, term.periodicity(), term.phase()))
                                file.write("\n")
                                file.write("        final_form    ")
                                for term in sorted(amber_dihedral1.terms(),
                                                key=lambda t: (t.k(), t.periodicity(), t.phase())):
                                    if zero_k and has_dummy_final:
                                        k = 0.0
                                    else:
                                        k = term.k()
                                    file.write(" %5.4f %.1f %7.6f" % (k, term.periodicity(), term.phase()))
                                file.write("\n")

                            # End improper record.
                            file.write("    endimproper\n")

            # End molecule record.
            file.write("endmolecule\n")
=======
                            # Dihedrals are already perturbed, i.e. change k0 to k1.
                            for term in sorted(
                                amber_dihedral1.terms(),
                                key=lambda t: (t.k(), t.periodicity(), t.phase()),
                            ):
                                # Both checks are for has_dummy_final.
                                if zero_k and has_dummy_final:
                                    k = 0.0
                                else:
                                    k = term.k()
                                file.write(
                                    " %5.4f %.1f %7.6f"
                                    % (k, term.periodicity(), term.phase())
                                )
                            file.write("\n")
                            file.write("        final_form    ")
                            for term in sorted(
                                amber_dihedral1.terms(),
                                key=lambda t: (t.k(), t.periodicity(), t.phase()),
                            ):
                                if zero_k and has_dummy_final:
                                    k = 0.0
                                else:
                                    k = term.k()
                                file.write(
                                    " %5.4f %.1f %7.6f"
                                    % (k, term.periodicity(), term.phase())
                                )
                            file.write("\n")

                        # End improper record.
                        file.write("    endimproper\n")

        # End molecule record.
        file.write("endmolecule\n")
>>>>>>> d8ac3cdd

    # Finally, convert the molecule to the lambda = 0 state.

    # Make the molecule editable.
    mol = mol.edit()

    # Remove the perturbable molecule flag.
    if mol.hasProperty("is_perturbable"):
        mol = mol.removeProperty("is_perturbable").molecule()

    # Special handling for the mass and element properties. Perturbed atoms
    # take the mass and atomic number from the maximum of both states,
    # not the lambda = 0 state.
    if mol.hasProperty("mass0") and mol.hasProperty("element0"):
        # See if the mass or element properties exists in the user map.
        new_mass_prop = property_map.get("mass", "mass")
        new_element_prop = property_map.get("element", "element")

        for idx in range(0, mol.nAtoms()):
            # Convert to an AtomIdx.
            idx = _SireMol.AtomIdx(idx)

            # Extract the elements of the end states.
            element0 = mol.atom(idx).property("element0")
            element1 = mol.atom(idx).property("element1")

            # The end states are different elements.
            if element0 != element1:
                # Extract the mass of the end states.
                mass0 = mol.atom(idx).property("mass0")
                mass1 = mol.atom(idx).property("mass1")

                # Choose the heaviest mass.
                if mass0.value() > mass1.value():
                    mass = mass0
                else:
                    mass = mass1

                # Choose the element with the most protons.
                if element0.nProtons() > element1.nProtons():
                    element = element0
                else:
                    element = element1

                # Set the updated properties.
                mol = mol.atom(idx).setProperty(new_mass_prop, mass).molecule()
                mol = mol.atom(idx).setProperty(new_element_prop, element).molecule()

            else:
                # Use the properties at lambda = 0.
                mass = mol.atom(idx).property("mass0")
                mol = mol.atom(idx).setProperty(new_mass_prop, mass).molecule()
                mol = mol.atom(idx).setProperty(new_element_prop, element0).molecule()

        # Delete redundant properties.
        mol = mol.removeProperty("mass0").molecule()
        mol = mol.removeProperty("mass1").molecule()
        mol = mol.removeProperty("element0").molecule()
        mol = mol.removeProperty("element1").molecule()

    # Rename all properties in the molecule: "prop0" --> "prop".
    # Delete all properties named "prop0" and "prop1".
    for prop in mol.propertyKeys():
        if prop[-1] == "0" and prop != "mass0" and prop != "element0":
            # See if this property exists in the user map.
            new_prop = property_map.get(prop[:-1], prop[:-1])

            # Copy the property using the updated name.
            mol = mol.setProperty(new_prop, mol.property(prop)).molecule()

            # Delete redundant properties.
            mol = mol.removeProperty(prop).molecule()
            # Account for missing "prop1s" when generating ABFE pert file
            if mol.hasProperty(prop[:-1] + "1"):
                mol = mol.removeProperty(prop[:-1] + "1").molecule()

    # Return the updated molecule.
    return _Molecule(mol.commit())


def _has_pert_atom(idxs, pert_idxs):
    """
    Internal function to check whether a potential contains perturbed atoms.

    Parameters
    ----------

    idxs : [AtomIdx]
        A list of atom indices involved in the potential.

    pert_idxs : [AtomIdx]
        A list of atom indices that are perturbed.

    Returns
    -------

    has_pert_atom : bool
        Whether the potential includes a perturbed atom.
    """

    for idx in idxs:
        if idx in pert_idxs:
            return True

    return False


def _has_dummy(mol, idxs, is_lambda1=False):
    """
    Internal function to check whether any atom is a dummy.

    Parameters
    ----------

    mol : Sire.Mol.Molecule
        The molecule.

    idxs : [AtomIdx]
        A list of atom indices.

    is_lambda1 : bool
        Whether to check the lambda = 1 state.

    Returns
    -------

    has_dummy : bool
        Whether a dummy atom is present.
    """

    # Set the element property associated with the end state.
    if is_lambda1:
        prop = "element1"
    else:
        prop = "element0"

    dummy = _SireMol.Element(0)

    # Check whether an of the atoms is a dummy.
    for idx in idxs:
        if mol.atom(idx).property(prop) == dummy:
            return True

    return False


def _is_dummy(mol, idxs, is_lambda1=False):
    """
    Internal function to return whether each atom is a dummy.

    Parameters
    ----------

    mol : Sire.Mol.Molecule
        The molecule.

    idxs : [AtomIdx]
        A list of atom indices.

    is_lambda1 : bool
        Whether to check the lambda = 1 state.

    Returns
    -------

    is_dummy : [bool]
        Whether each atom is a dummy.
    """

    # Set the element property associated with the end state.
    if is_lambda1:
        prop = "element1"
    else:
        prop = "element0"

    # Store a dummy element.
    dummy = _SireMol.Element(0)

    # Initialise a list to store the state of each atom.
    is_dummy = []

    # Check whether each of the atoms is a dummy.
    for idx in idxs:
        is_dummy.append(mol.atom(idx).property(prop) == dummy)

    return is_dummy


def _random_suffix(basename, size=4, chars=_string.ascii_uppercase + _string.digits):
    """
    Internal helper function to generate a random atom name suffix to avoid
    naming clashes.

    Adapted from:
    https://stackoverflow.com/questions/2257441/random-string-generation-with-upper-case-letters-and-digits-in-python

    Parameters
    ----------

    basename : str
        The base string to which a suffix will be appended.

    size : int
        The maximum width of the string, i.e. len(basename + suffix).

    chars : str
        The set of characters to include in the suffix.

    Returns
    -------

    suffix : str
        The randomly generated suffix.
    """
    basename_size = len(basename)
    if basename_size >= size:
        raise ValueError(
            "Cannot generate suffix for basename '%s'. " % basename
            + "AMBER atom names can only be 4 characters wide."
        )
    return "".join(_random.choice(chars) for _ in range(size - basename_size))<|MERGE_RESOLUTION|>--- conflicted
+++ resolved
@@ -62,16 +62,6 @@
     """A class for running simulations using SOMD."""
 
     # Dictionary of platforms and their OpenMM keyword.
-<<<<<<< HEAD
-    _platforms = { "CPU"    : "CPU",
-                   "CUDA"   : "CUDA",
-                   "OPENCL" : "OpenCL" }
-
-    def __init__(self, system, protocol, exe=None, name="somd",
-            platform="CPU", work_dir=None, seed=None, extra_options=None,
-            extra_lines=None, property_map={}, restraint=None):
-        """Constructor.
-=======
     _platforms = {"CPU": "CPU", "CUDA": "CUDA", "OPENCL": "OpenCL"}
 
     def __init__(
@@ -89,7 +79,6 @@
     ):
         """
         Constructor.
->>>>>>> d8ac3cdd
 
         Parameters
         ----------
@@ -124,24 +113,14 @@
         extra_lines : list
             A list of extra lines to be put at the end of the script.
 
-<<<<<<< HEAD
-           property_map : dict
-               A dictionary that maps system "properties" to their user defined
-               values. This allows the user to refer to properties with their
-               own naming scheme, e.g. { "charge" : "my-charge" }
-           
-           restraint : :class:`Restraint <BioSimSpace.FreeEnergy.Restraint>`
-               The Restraint object that contains information for the ABFE
-               calculations.
-        """
-
-        # Call the base class constructor.
-        super().__init__(system, protocol, name, work_dir, seed, extra_options, extra_lines, property_map, restraint)
-=======
         property_map : dict
             A dictionary that maps system "properties" to their user defined
             values. This allows the user to refer to properties with their
             own naming scheme, e.g. { "charge" : "my-charge" }
+
+        restraint : :class:`Restraint <BioSimSpace.FreeEnergy.Restraint>`
+            The Restraint object that contains information for the ABFE
+            calculations.
         """
 
         # Call the base class constructor.
@@ -154,8 +133,8 @@
             extra_options,
             extra_lines,
             property_map,
+            restraint
         )
->>>>>>> d8ac3cdd
 
         # Set the package name.
         self._package_name = "SOMD"
@@ -324,7 +303,6 @@
                 # Remove the perturbable molecule.
                 system.updateMolecules(pert_mol)
 
-<<<<<<< HEAD
             elif system.nDecoupledMolecules() == 1:
                 # Extract the decoupled molecule.
                 decoupled_mol = system.getDecoupledMolecules()[0]
@@ -346,14 +324,14 @@
 
                 # Remove the decoupled molecule.
                 system.updateMolecules(decoupled_mol)
-=======
+            
             else:
                 raise ValueError(
                     "'BioSimSpace.Protocol.FreeEnergy' requires a single "
-                    "perturbable molecule. The system has %d"
-                    % system.nPerturbableMolecules()
+                    "perturbable or decoupled molecule. The system has"
+                    f"{system.nPerturbableMolecules()} perturbable molecules and "
+                    f"{system.nDecoupledMolecules()} decoupled molecules."
                 )
->>>>>>> d8ac3cdd
 
         # If this is a different protocol and the system still contains a
         # perturbable molecule, then we'll warn the user and simulate the
@@ -435,7 +413,6 @@
             )
 
         # Set the configuration.
-<<<<<<< HEAD
         config = _Protocol.ConfigFactory(_System(self._renumbered_system), self._protocol)
         # Pass the perturbation type if this is a free energy simulation.
         if isinstance(self._protocol, _Protocol._FreeEnergyMixin):
@@ -446,17 +423,6 @@
             self.addToConfig(config.generateSomdConfig(extra_options={**config_options, **self._extra_options},
                                                     extra_lines=self._extra_lines, restraint=self._restraint))
 
-=======
-        config = _Protocol.ConfigFactory(
-            _System(self._renumbered_system), self._protocol
-        )
-        self.addToConfig(
-            config.generateSomdConfig(
-                extra_options={**config_options, **self._extra_options},
-                extra_lines=self._extra_lines,
-            )
-        )
->>>>>>> d8ac3cdd
 
         # Flag that this isn't a custom protocol.
         self._protocol._setCustomised(False)
@@ -918,23 +884,10 @@
         Whether to print all atom records to the pert file, not just
         the atoms that are perturbed.
 
-<<<<<<< HEAD
-        perturbation_type : str
-            The type of perturbation to perform. Options are:
-            "full" : A full perturbation of all terms (default option).
-            "discharge_soft" : Perturb all discharging soft atom charge terms (i.e. value->0.0).
-            "vanish_soft" : Perturb all vanishing soft atom LJ terms (i.e. value->0.0).
-            "flip" : Perturb all hard atom terms as well as bonds/angles.
-            "grow_soft" : Perturb all growing soft atom LJ terms (i.e. 0.0->value).
-            "charge_soft" : Perturb all charging soft atom LJ terms (i.e. 0.0->value).
-            "restraint" : Perturb the receptor-ligand restraint strength by linearly 
-                          scaling the force constants (0.0->value).
-=======
     property_map : dict
         A dictionary that maps system "properties" to their user defined
         values. This allows the user to refer to properties with their
         own naming scheme, e.g. { "charge" : "my-charge" }
->>>>>>> d8ac3cdd
 
     perturbation_type : str
         The type of perturbation to perform. Options are:
@@ -944,6 +897,8 @@
         "flip" : Perturb all hard atom terms as well as bonds/angles.
         "grow_soft" : Perturb all growing soft atom LJ terms (i.e. 0.0->value).
         "charge_soft" : Perturb all charging soft atom LJ terms (i.e. 0.0->value).
+        "restraint" : Perturb the receptor-ligand restraint strength by linearly 
+                        scaling the force constants (0.0->value).
 
     Returns
     -------
@@ -956,16 +911,9 @@
             "'molecule' must be of type 'BioSimSpace._SireWrappers.Molecule'"
         )
 
-<<<<<<< HEAD
     if not (molecule._is_perturbable or molecule.isDecoupled):
         raise _IncompatibleError("'molecule' isn't perturbable or marked for decoupling."
                                  " Cannot write perturbation file!")
-=======
-    if not molecule._is_perturbable:
-        raise _IncompatibleError(
-            "'molecule' isn't perturbable. Cannot write perturbation file!"
-        )
->>>>>>> d8ac3cdd
 
     if not molecule._sire_object.property("forcefield0").isAmberStyle():
         raise _IncompatibleError(
@@ -990,7 +938,6 @@
     # Convert to lower case and strip whitespace.
     perturbation_type = perturbation_type.lower().replace(" ", "")
 
-<<<<<<< HEAD
     allowed_perturbation_types = ["full",
                                   "discharge_soft",
                                   "vanish_soft",
@@ -998,16 +945,6 @@
                                   "grow_soft",
                                   "charge_soft",
                                   "restraint"]
-=======
-    allowed_perturbation_types = [
-        "full",
-        "discharge_soft",
-        "vanish_soft",
-        "flip",
-        "grow_soft",
-        "charge_soft",
-    ]
->>>>>>> d8ac3cdd
 
     if perturbation_type not in allowed_perturbation_types:
         raise ValueError(
@@ -1538,7 +1475,6 @@
                 idx0 = info.atomIdx(bond.atom0())
                 idx1 = info.atomIdx(bond.atom1())
 
-<<<<<<< HEAD
                 # Create the BondID.
                 bond_id = _SireMol.BondID(idx0, idx1)
 
@@ -1560,276 +1496,6 @@
                     bonds0_unique_idx[idx] = bonds0_idx[idx]
                 else:
                     bonds_shared_idx[idx] = (bonds0_idx[idx], bonds1_idx[idx])
-=======
-            # Add to the list of ids.
-            if bond_id.mirror() in bonds0_idx:
-                bonds1_idx[bond_id.mirror()] = idx
-            else:
-                bonds1_idx[bond_id] = idx
-
-        # Now work out the BondIDs that are unique at lambda = 0 and 1
-        # as well as those that are shared.
-        bonds0_unique_idx = {}
-        bonds1_unique_idx = {}
-        bonds_shared_idx = {}
-
-        # lambda = 0.
-        for idx in bonds0_idx.keys():
-            if idx not in bonds1_idx.keys():
-                bonds0_unique_idx[idx] = bonds0_idx[idx]
-            else:
-                bonds_shared_idx[idx] = (bonds0_idx[idx], bonds1_idx[idx])
-
-        # lambda = 1.
-        for idx in bonds1_idx.keys():
-            if idx not in bonds0_idx.keys():
-                bonds1_unique_idx[idx] = bonds1_idx[idx]
-            elif idx not in bonds_shared_idx.keys():
-                bonds_shared_idx[idx] = (bonds0_idx[idx], bonds1_idx[idx])
-
-        # First create records for the bonds that are unique to lambda = 0 and 1.
-
-        def sort_bonds(bonds, idx):
-            # Get the bond potential.
-            bond = bonds[idx]
-
-            # Get the AtomIdx for the atoms in the bond.
-            idx0 = info.atomIdx(bond.atom0())
-            idx1 = info.atomIdx(bond.atom1())
-
-            return (mol.atom(idx0).name().value(), mol.atom(idx1).name().value())
-
-        # lambda = 0.
-        for idx in sorted(
-            bonds0_unique_idx.values(), key=lambda idx: sort_bonds(bonds0, idx)
-        ):
-            # Get the bond potential.
-            bond = bonds0[idx]
-
-            # Get the AtomIdx for the atoms in the bond.
-            idx0 = info.atomIdx(bond.atom0())
-            idx1 = info.atomIdx(bond.atom1())
-
-            # Cast the function as an AmberBond.
-            amber_bond = _SireMM.AmberBond(bond.function(), _SireCAS.Symbol("r"))
-
-            # Start bond record.
-            file.write("    bond\n")
-
-            # Bond data.
-            file.write("        atom0          %s\n" % mol.atom(idx0).name().value())
-            file.write("        atom1          %s\n" % mol.atom(idx1).name().value())
-            file.write("        initial_force  %.5f\n" % amber_bond.k())
-            file.write("        initial_equil  %.5f\n" % amber_bond.r0())
-            file.write("        final_force    %.5f\n" % 0.0)
-            file.write("        final_equil    %.5f\n" % amber_bond.r0())
-
-            # End bond record.
-            file.write("    endbond\n")
-
-        # lambda = 1.
-        for idx in sorted(
-            bonds1_unique_idx.values(), key=lambda idx: sort_bonds(bonds1, idx)
-        ):
-            # Get the bond potential.
-            bond = bonds1[idx]
-
-            # Get the AtomIdx for the atoms in the bond.
-            idx0 = info.atomIdx(bond.atom0())
-            idx1 = info.atomIdx(bond.atom1())
-
-            # Cast the function as an AmberBond.
-            amber_bond = _SireMM.AmberBond(bond.function(), _SireCAS.Symbol("r"))
-
-            # Start bond record.
-            file.write("    bond\n")
-            if perturbation_type in ["discharge_soft", "vanish_soft"]:
-                # Bond data is unchanged.
-                file.write(
-                    "        atom0          %s\n" % mol.atom(idx0).name().value()
-                )
-                file.write(
-                    "        atom1          %s\n" % mol.atom(idx1).name().value()
-                )
-                file.write("        initial_force  %.5f\n" % 0.0)
-                file.write("        initial_equil  %.5f\n" % amber_bond.r0())
-                file.write("        final_force    %.5f\n" % 0.0)
-                file.write("        final_equil    %.5f\n" % amber_bond.r0())
-
-            elif perturbation_type in ["flip", "full"]:
-                # Bonds are perturbed.
-                file.write(
-                    "        atom0          %s\n" % mol.atom(idx0).name().value()
-                )
-                file.write(
-                    "        atom1          %s\n" % mol.atom(idx1).name().value()
-                )
-                file.write("        initial_force  %.5f\n" % 0.0)
-                file.write("        initial_equil  %.5f\n" % amber_bond.r0())
-                file.write("        final_force    %.5f\n" % amber_bond.k())
-                file.write("        final_equil    %.5f\n" % amber_bond.r0())
-
-            elif perturbation_type in ["grow_soft", "charge_soft"]:
-                # Bond data has already been changed, assume endpoints.
-                file.write(
-                    "        atom0          %s\n" % mol.atom(idx0).name().value()
-                )
-                file.write(
-                    "        atom1          %s\n" % mol.atom(idx1).name().value()
-                )
-                file.write("        initial_force  %.5f\n" % amber_bond.k())
-                file.write("        initial_equil  %.5f\n" % amber_bond.r0())
-                file.write("        final_force    %.5f\n" % amber_bond.k())
-                file.write("        final_equil    %.5f\n" % amber_bond.r0())
-
-            # End bond record.
-            file.write("    endbond\n")
-
-        # Now add records for the shared bonds.
-        for idx0, idx1 in sorted(
-            bonds_shared_idx.values(),
-            key=lambda idx_pair: sort_bonds(bonds0, idx_pair[0]),
-        ):
-            # Get the bond potentials.
-            bond0 = bonds0[idx0]
-            bond1 = bonds1[idx1]
-
-            # Get the AtomIdx for the atoms in the bond.
-            idx0 = info.atomIdx(bond0.atom0())
-            idx1 = info.atomIdx(bond0.atom1())
-
-            # Check that an atom in the bond is perturbed.
-            if _has_pert_atom([idx0, idx1], pert_idxs):
-                # Cast the bonds as AmberBonds.
-                amber_bond0 = _SireMM.AmberBond(bond0.function(), _SireCAS.Symbol("r"))
-                amber_bond1 = _SireMM.AmberBond(bond1.function(), _SireCAS.Symbol("r"))
-
-                # Check whether a dummy atoms are present in the lambda = 0
-                # and lambda = 1 states.
-                initial_dummy = _has_dummy(mol, [idx0, idx1])
-                final_dummy = _has_dummy(mol, [idx0, idx1], True)
-
-                # Cannot have a bond with a dummy in both states.
-                if initial_dummy and final_dummy:
-                    raise _IncompatibleError(
-                        "Dummy atoms are present in both the initial " "and final bond?"
-                    )
-
-                # Set the bond parameters of the dummy state to those of the non-dummy end state.
-                if initial_dummy or final_dummy:
-                    has_dummy = True
-                    if initial_dummy:
-                        amber_bond0 = amber_bond1
-                    else:
-                        amber_bond1 = amber_bond0
-                else:
-                    has_dummy = False
-
-                # Only write record if the bond parameters change.
-                if has_dummy or amber_bond0 != amber_bond1:
-                    # Start bond record.
-                    file.write("    bond\n")
-
-                    if perturbation_type in ["discharge_soft", "vanish_soft"]:
-                        # Bonds are not perturbed.
-                        file.write(
-                            "        atom0          %s\n"
-                            % mol.atom(idx0).name().value()
-                        )
-                        file.write(
-                            "        atom1          %s\n"
-                            % mol.atom(idx1).name().value()
-                        )
-                        file.write("        initial_force  %.5f\n" % amber_bond0.k())
-                        file.write("        initial_equil  %.5f\n" % amber_bond0.r0())
-                        file.write("        final_force    %.5f\n" % amber_bond0.k())
-                        file.write("        final_equil    %.5f\n" % amber_bond0.r0())
-
-                    elif perturbation_type in ["flip", "full"]:
-                        # Bonds are perturbed.
-                        file.write(
-                            "        atom0          %s\n"
-                            % mol.atom(idx0).name().value()
-                        )
-                        file.write(
-                            "        atom1          %s\n"
-                            % mol.atom(idx1).name().value()
-                        )
-                        file.write("        initial_force  %.5f\n" % amber_bond0.k())
-                        file.write("        initial_equil  %.5f\n" % amber_bond0.r0())
-                        file.write("        final_force    %.5f\n" % amber_bond1.k())
-                        file.write("        final_equil    %.5f\n" % amber_bond1.r0())
-
-                    elif perturbation_type in ["grow_soft", "charge_soft"]:
-                        # Bonds are already perturbed.
-                        file.write(
-                            "        atom0          %s\n"
-                            % mol.atom(idx0).name().value()
-                        )
-                        file.write(
-                            "        atom1          %s\n"
-                            % mol.atom(idx1).name().value()
-                        )
-                        file.write("        initial_force  %.5f\n" % amber_bond1.k())
-                        file.write("        initial_equil  %.5f\n" % amber_bond1.r0())
-                        file.write("        final_force    %.5f\n" % amber_bond1.k())
-                        file.write("        final_equil    %.5f\n" % amber_bond1.r0())
-
-                    # End bond record.
-                    file.write("    endbond\n")
-
-        # 3) Angles.
-
-        # Extract the angles at lambda = 0 and 1.
-        angles0 = mol.property("angle0").potentials()
-        angles1 = mol.property("angle1").potentials()
-
-        # Dictionaries to store the AngleIDs at lambda = 0 and 1.
-        angles0_idx = {}
-        angles1_idx = {}
-
-        # Loop over all angles at lambda = 0.
-        for idx, angle in enumerate(angles0):
-            # Get the AtomIdx for the atoms in the angle.
-            idx0 = info.atomIdx(angle.atom0())
-            idx1 = info.atomIdx(angle.atom1())
-            idx2 = info.atomIdx(angle.atom2())
-
-            # Create the AngleID.
-            angle_id = _SireMol.AngleID(idx0, idx1, idx2)
-
-            # Add to the list of ids.
-            angles0_idx[angle_id] = idx
-
-        # Loop over all angles at lambda = 1.
-        for idx, angle in enumerate(angles1):
-            # Get the AtomIdx for the atoms in the angle.
-            idx0 = info.atomIdx(angle.atom0())
-            idx1 = info.atomIdx(angle.atom1())
-            idx2 = info.atomIdx(angle.atom2())
-
-            # Create the AngleID.
-            angle_id = _SireMol.AngleID(idx0, idx1, idx2)
-
-            # Add to the list of ids.
-            if angle_id.mirror() in angles0_idx:
-                angles1_idx[angle_id.mirror()] = idx
-            else:
-                angles1_idx[angle_id] = idx
-
-        # Now work out the AngleIDs that are unique at lambda = 0 and 1
-        # as well as those that are shared.
-        angles0_unique_idx = {}
-        angles1_unique_idx = {}
-        angles_shared_idx = {}
-
-        # lambda = 0.
-        for idx in angles0_idx.keys():
-            if idx not in angles1_idx.keys():
-                angles0_unique_idx[idx] = angles0_idx[idx]
-            else:
-                angles_shared_idx[idx] = (angles0_idx[idx], angles1_idx[idx])
->>>>>>> d8ac3cdd
 
             # lambda = 1.
             for idx in bonds1_idx.keys():
@@ -1848,7 +1514,6 @@
                 idx0 = info.atomIdx(bond.atom0())
                 idx1 = info.atomIdx(bond.atom1())
 
-<<<<<<< HEAD
                 return (mol.atom(idx0).name().value(),
                         mol.atom(idx1).name().value())
 
@@ -1857,20 +1522,6 @@
                             key=lambda idx: sort_bonds(bonds0, idx)):
                 # Get the bond potential.
                 bond = bonds0[idx]
-=======
-            return (
-                mol.atom(idx1).name().value(),
-                mol.atom(idx0).name().value(),
-                mol.atom(idx2).name().value(),
-            )
-
-        # lambda = 0.
-        for idx in sorted(
-            angles0_unique_idx.values(), key=lambda idx: sort_angles(angles0, idx)
-        ):
-            # Get the angle potential.
-            angle = angles0[idx]
->>>>>>> d8ac3cdd
 
                 # Get the AtomIdx for the atoms in the bond.
                 idx0 = info.atomIdx(bond.atom0())
@@ -1882,31 +1533,14 @@
                 # Start bond record.
                 file.write("    bond\n")
 
-<<<<<<< HEAD
                 # Bond data.
                 file.write("        atom0          %s\n" % mol.atom(idx0).name().value())
                 file.write("        atom1          %s\n" % mol.atom(idx1).name().value())
                 file.write("        initial_force  %.5f\n" % amber_bond.k())
                 file.write("        initial_equil  %.5f\n" % amber_bond.r0())
-=======
-            if perturbation_type in ["full", "flip"]:
-                # Angle data.
-                file.write(
-                    "        atom0          %s\n" % mol.atom(idx0).name().value()
-                )
-                file.write(
-                    "        atom1          %s\n" % mol.atom(idx1).name().value()
-                )
-                file.write(
-                    "        atom2          %s\n" % mol.atom(idx2).name().value()
-                )
-                file.write("        initial_force  %.5f\n" % amber_angle.k())
-                file.write("        initial_equil  %.5f\n" % amber_angle.theta0())
->>>>>>> d8ac3cdd
                 file.write("        final_force    %.5f\n" % 0.0)
                 file.write("        final_equil    %.5f\n" % amber_bond.r0())
 
-<<<<<<< HEAD
                 # End bond record.
                 file.write("    endbond\n")
 
@@ -1915,55 +1549,13 @@
                             key=lambda idx: sort_bonds(bonds1, idx)):
                 # Get the bond potential.
                 bond = bonds1[idx]
-=======
-            elif perturbation_type in ["discharge_soft", "vanish_soft"]:
-                # Angle data, unperturbed.
-                file.write(
-                    "        atom0          %s\n" % mol.atom(idx0).name().value()
-                )
-                file.write(
-                    "        atom1          %s\n" % mol.atom(idx1).name().value()
-                )
-                file.write(
-                    "        atom2          %s\n" % mol.atom(idx2).name().value()
-                )
-                file.write("        initial_force  %.5f\n" % amber_angle.k())
-                file.write("        initial_equil  %.5f\n" % amber_angle.theta0())
-                file.write("        final_force    %.5f\n" % amber_angle.k())
-                file.write("        final_equil    %.5f\n" % amber_angle.theta0())
-
-            elif perturbation_type in ["grow_soft", "charge_soft"]:
-                # Angle data, already perturbed.
-                file.write(
-                    "        atom0          %s\n" % mol.atom(idx0).name().value()
-                )
-                file.write(
-                    "        atom1          %s\n" % mol.atom(idx1).name().value()
-                )
-                file.write(
-                    "        atom2          %s\n" % mol.atom(idx2).name().value()
-                )
-                file.write("        initial_force  %.5f\n" % 0.0)
-                file.write("        initial_equil  %.5f\n" % amber_angle.theta0())
-                file.write("        final_force    %.5f\n" % 0.0)
-                file.write("        final_equil    %.5f\n" % amber_angle.theta0())
->>>>>>> d8ac3cdd
 
                 # Get the AtomIdx for the atoms in the bond.
                 idx0 = info.atomIdx(bond.atom0())
                 idx1 = info.atomIdx(bond.atom1())
 
-<<<<<<< HEAD
                 # Cast the function as an AmberBond.
                 amber_bond = _SireMM.AmberBond(bond.function(), _SireCAS.Symbol("r"))
-=======
-        # lambda = 1.
-        for idx in sorted(
-            angles1_unique_idx.values(), key=lambda idx: sort_angles(angles1, idx)
-        ):
-            # Get the angle potential.
-            angle = angles1[idx]
->>>>>>> d8ac3cdd
 
                 # Start bond record.
                 file.write("    bond\n")
@@ -2289,7 +1881,6 @@
                         # Start angle record.
                         file.write("    angle\n")
 
-<<<<<<< HEAD
                         if perturbation_type in ["full", "flip"]:
                             # Angle data.
                             file.write("        atom0          %s\n" % mol.atom(idx0).name().value())
@@ -2743,837 +2334,6 @@
                         "flip",
                         "full"]:
                         file.write(" %5.4f %.1f %7.6f" % (term.k(), term.periodicity(), term.phase()))
-=======
-            if perturbation_type in ["full", "flip"]:
-                # Angle data.
-                file.write(
-                    "        atom0          %s\n" % mol.atom(idx0).name().value()
-                )
-                file.write(
-                    "        atom1          %s\n" % mol.atom(idx1).name().value()
-                )
-                file.write(
-                    "        atom2          %s\n" % mol.atom(idx2).name().value()
-                )
-                file.write("        initial_force  %.5f\n" % 0.0)
-                file.write("        initial_equil  %.5f\n" % amber_angle.theta0())
-                file.write("        final_force    %.5f\n" % amber_angle.k())
-                file.write("        final_equil    %.5f\n" % amber_angle.theta0())
-
-            elif perturbation_type in ["discharge_soft", "vanish_soft"]:
-                # Angle data, unperturbed.
-                file.write(
-                    "        atom0          %s\n" % mol.atom(idx0).name().value()
-                )
-                file.write(
-                    "        atom1          %s\n" % mol.atom(idx1).name().value()
-                )
-                file.write(
-                    "        atom2          %s\n" % mol.atom(idx2).name().value()
-                )
-                file.write("        initial_force  %.5f\n" % 0.0)
-                file.write("        initial_equil  %.5f\n" % amber_angle.theta0())
-                file.write("        final_force    %.5f\n" % 0.0)
-                file.write("        final_equil    %.5f\n" % amber_angle.theta0())
-
-            elif perturbation_type in ["grow_soft", "charge_soft"]:
-                # Angle data, already perturbed.
-                file.write(
-                    "        atom0          %s\n" % mol.atom(idx0).name().value()
-                )
-                file.write(
-                    "        atom1          %s\n" % mol.atom(idx1).name().value()
-                )
-                file.write(
-                    "        atom2          %s\n" % mol.atom(idx2).name().value()
-                )
-                file.write("        initial_force  %.5f\n" % amber_angle.k())
-                file.write("        initial_equil  %.5f\n" % amber_angle.theta0())
-                file.write("        final_force    %.5f\n" % amber_angle.k())
-                file.write("        final_equil    %.5f\n" % amber_angle.theta0())
-
-            # End angle record.
-            file.write("    endangle\n")
-
-        # Now add records for the shared angles.
-        for idx0, idx1 in sorted(
-            angles_shared_idx.values(),
-            key=lambda idx_pair: sort_angles(angles0, idx_pair[0]),
-        ):
-            # Get the angle potentials.
-            angle0 = angles0[idx0]
-            angle1 = angles1[idx1]
-
-            # Get the AtomIdx for the atoms in the angle.
-            idx0 = info.atomIdx(angle0.atom0())
-            idx1 = info.atomIdx(angle0.atom1())
-            idx2 = info.atomIdx(angle0.atom2())
-
-            # Check that an atom in the angle is perturbed.
-            if _has_pert_atom([idx0, idx1, idx2], pert_idxs):
-                # Cast the functions as AmberAngles.
-                amber_angle0 = _SireMM.AmberAngle(
-                    angle0.function(), _SireCAS.Symbol("theta")
-                )
-                amber_angle1 = _SireMM.AmberAngle(
-                    angle1.function(), _SireCAS.Symbol("theta")
-                )
-
-                # Check whether a dummy atoms are present in the lambda = 0
-                # and lambda = 1 states.
-                initial_dummy = _has_dummy(mol, [idx0, idx1, idx2])
-                final_dummy = _has_dummy(mol, [idx0, idx1, idx2], True)
-
-                # Set the angle parameters of the dummy state to those of the non-dummy end state.
-                if initial_dummy and final_dummy:
-                    has_dummy = True
-                    amber_angle0 = _SireMM.AmberAngle()
-                    amber_angle1 = _SireMM.AmberAngle()
-                elif initial_dummy or final_dummy:
-                    has_dummy = True
-                    if initial_dummy:
-                        amber_angle0 = amber_angle1
-                    else:
-                        amber_angle1 = amber_angle0
-                else:
-                    has_dummy = False
-
-                # Only write record if the angle parameters change.
-                if has_dummy or amber_angle0 != amber_angle1:
-                    # Start angle record.
-                    file.write("    angle\n")
-
-                    if perturbation_type in ["full", "flip"]:
-                        # Angle data.
-                        file.write(
-                            "        atom0          %s\n"
-                            % mol.atom(idx0).name().value()
-                        )
-                        file.write(
-                            "        atom1          %s\n"
-                            % mol.atom(idx1).name().value()
-                        )
-                        file.write(
-                            "        atom2          %s\n"
-                            % mol.atom(idx2).name().value()
-                        )
-                        file.write("        initial_force  %.5f\n" % amber_angle0.k())
-                        file.write(
-                            "        initial_equil  %.5f\n" % amber_angle0.theta0()
-                        )
-                        file.write("        final_force    %.5f\n" % amber_angle1.k())
-                        file.write(
-                            "        final_equil    %.5f\n" % amber_angle1.theta0()
-                        )
-
-                    elif perturbation_type in ["discharge_soft", "vanish_soft"]:
-                        # Angle data, unperturbed.
-                        file.write(
-                            "        atom0          %s\n"
-                            % mol.atom(idx0).name().value()
-                        )
-                        file.write(
-                            "        atom1          %s\n"
-                            % mol.atom(idx1).name().value()
-                        )
-                        file.write(
-                            "        atom2          %s\n"
-                            % mol.atom(idx2).name().value()
-                        )
-                        file.write("        initial_force  %.5f\n" % amber_angle0.k())
-                        file.write(
-                            "        initial_equil  %.5f\n" % amber_angle0.theta0()
-                        )
-                        file.write("        final_force    %.5f\n" % amber_angle0.k())
-                        file.write(
-                            "        final_equil    %.5f\n" % amber_angle0.theta0()
-                        )
-
-                    elif perturbation_type in ["grow_soft", "charge_soft"]:
-                        # Angle data, already perturbed.
-                        file.write(
-                            "        atom0          %s\n"
-                            % mol.atom(idx0).name().value()
-                        )
-                        file.write(
-                            "        atom1          %s\n"
-                            % mol.atom(idx1).name().value()
-                        )
-                        file.write(
-                            "        atom2          %s\n"
-                            % mol.atom(idx2).name().value()
-                        )
-                        file.write("        initial_force  %.5f\n" % amber_angle1.k())
-                        file.write(
-                            "        initial_equil  %.5f\n" % amber_angle1.theta0()
-                        )
-                        file.write("        final_force    %.5f\n" % amber_angle1.k())
-                        file.write(
-                            "        final_equil    %.5f\n" % amber_angle1.theta0()
-                        )
-
-                    # End angle record.
-                    file.write("    endangle\n")
-
-        # 4) Dihedrals.
-
-        # Extract the dihedrals at lambda = 0 and 1.
-        dihedrals0 = mol.property("dihedral0").potentials()
-        dihedrals1 = mol.property("dihedral1").potentials()
-
-        # Dictionaries to store the DihedralIDs at lambda = 0 and 1.
-        dihedrals0_idx = {}
-        dihedrals1_idx = {}
-
-        # Loop over all dihedrals at lambda = 0.
-        for idx, dihedral in enumerate(dihedrals0):
-            # Get the AtomIdx for the atoms in the dihedral.
-            idx0 = info.atomIdx(dihedral.atom0())
-            idx1 = info.atomIdx(dihedral.atom1())
-            idx2 = info.atomIdx(dihedral.atom2())
-            idx3 = info.atomIdx(dihedral.atom3())
-
-            # Create the DihedralID.
-            dihedral_id = _SireMol.DihedralID(idx0, idx1, idx2, idx3)
-
-            # Add to the list of ids.
-            dihedrals0_idx[dihedral_id] = idx
-
-        # Loop over all dihedrals at lambda = 1.
-        for idx, dihedral in enumerate(dihedrals1):
-            # Get the AtomIdx for the atoms in the dihedral.
-            idx0 = info.atomIdx(dihedral.atom0())
-            idx1 = info.atomIdx(dihedral.atom1())
-            idx2 = info.atomIdx(dihedral.atom2())
-            idx3 = info.atomIdx(dihedral.atom3())
-
-            # Create the DihedralID.
-            dihedral_id = _SireMol.DihedralID(idx0, idx1, idx2, idx3)
-
-            # Add to the list of ids.
-            if dihedral_id.mirror() in dihedrals0_idx:
-                dihedrals1_idx[dihedral_id.mirror()] = idx
-            else:
-                dihedrals1_idx[dihedral_id] = idx
-
-        # Now work out the DihedralIDs that are unique at lambda = 0 and 1
-        # as well as those that are shared.
-        dihedrals0_unique_idx = {}
-        dihedrals1_unique_idx = {}
-        dihedrals_shared_idx = {}
-
-        # lambda = 0.
-        for idx in dihedrals0_idx.keys():
-            if idx not in dihedrals1_idx.keys():
-                dihedrals0_unique_idx[idx] = dihedrals0_idx[idx]
-            else:
-                dihedrals_shared_idx[idx] = (dihedrals0_idx[idx], dihedrals1_idx[idx])
-
-        # lambda = 1.
-        for idx in dihedrals1_idx.keys():
-            if idx not in dihedrals0_idx.keys():
-                dihedrals1_unique_idx[idx] = dihedrals1_idx[idx]
-            elif idx not in dihedrals_shared_idx.keys():
-                dihedrals_shared_idx[idx] = (dihedrals0_idx[idx], dihedrals1_idx[idx])
-
-        # First create records for the dihedrals that are unique to lambda = 0 and 1.
-
-        def sort_dihedrals(dihedrals, idx):
-            # Get the dihedral potential.
-            dihedral = dihedrals[idx]
-
-            # Get the AtomIdx for the atoms in the angle.
-            idx0 = info.atomIdx(dihedral.atom0())
-            idx1 = info.atomIdx(dihedral.atom1())
-            idx2 = info.atomIdx(dihedral.atom2())
-            idx3 = info.atomIdx(dihedral.atom3())
-
-            return (
-                mol.atom(idx1).name().value(),
-                mol.atom(idx2).name().value(),
-                mol.atom(idx0).name().value(),
-                mol.atom(idx3).name().value(),
-            )
-
-        # lambda = 0.
-        for idx in sorted(
-            dihedrals0_unique_idx.values(),
-            key=lambda idx: sort_dihedrals(dihedrals0, idx),
-        ):
-            # Get the dihedral potential.
-            dihedral = dihedrals0[idx]
-
-            # Get the AtomIdx for the atoms in the dihedral.
-            idx0 = info.atomIdx(dihedral.atom0())
-            idx1 = info.atomIdx(dihedral.atom1())
-            idx2 = info.atomIdx(dihedral.atom2())
-            idx3 = info.atomIdx(dihedral.atom3())
-
-            # Cast the function as an AmberDihedral.
-            amber_dihedral = _SireMM.AmberDihedral(
-                dihedral.function(), _SireCAS.Symbol("phi")
-            )
-
-            # Start dihedral record.
-            file.write("    dihedral\n")
-
-            # Dihedral data.
-            file.write("        atom0          %s\n" % mol.atom(idx0).name().value())
-            file.write("        atom1          %s\n" % mol.atom(idx1).name().value())
-            file.write("        atom2          %s\n" % mol.atom(idx2).name().value())
-            file.write("        atom3          %s\n" % mol.atom(idx3).name().value())
-            file.write("        initial_form  ")
-            amber_dihedral_terms_sorted = sorted(
-                amber_dihedral.terms(),
-                key=lambda t: (t.k(), t.periodicity(), t.phase()),
-            )
-            for term in amber_dihedral_terms_sorted:
-                if perturbation_type in [
-                    "discharge_soft",
-                    "vanish_soft",
-                    "flip",
-                    "full",
-                ]:
-                    file.write(
-                        " %5.4f %.1f %7.6f"
-                        % (term.k(), term.periodicity(), term.phase())
-                    )
-                else:
-                    file.write(
-                        " %5.4f %.1f %7.6f" % (0.0, term.periodicity(), term.phase())
-                    )
-            file.write("\n")
-            file.write("        final_form    ")
-
-            for term in amber_dihedral_terms_sorted:
-                if perturbation_type in ["discharge_soft", "vanish_soft"]:
-                    file.write(
-                        " %5.4f %.1f %7.6f"
-                        % (term.k(), term.periodicity(), term.phase())
-                    )
-                else:
-                    file.write(
-                        " %5.4f %.1f %7.6f" % (0.0, term.periodicity(), term.phase())
-                    )
-            file.write("\n")
-
-            # End dihedral record.
-            file.write("    enddihedral\n")
-
-        # lambda = 1.
-        for idx in sorted(
-            dihedrals1_unique_idx.values(),
-            key=lambda idx: sort_dihedrals(dihedrals1, idx),
-        ):
-            # Get the dihedral potential.
-            dihedral = dihedrals1[idx]
-
-            # Get the AtomIdx for the atoms in the dihedral.
-            idx0 = info.atomIdx(dihedral.atom0())
-            idx1 = info.atomIdx(dihedral.atom1())
-            idx2 = info.atomIdx(dihedral.atom2())
-            idx3 = info.atomIdx(dihedral.atom3())
-
-            # Cast the function as an AmberDihedral.
-            amber_dihedral = _SireMM.AmberDihedral(
-                dihedral.function(), _SireCAS.Symbol("phi")
-            )
-
-            # Start dihedral record.
-            file.write("    dihedral\n")
-
-            # Dihedral data.
-            file.write("        atom0          %s\n" % mol.atom(idx0).name().value())
-            file.write("        atom1          %s\n" % mol.atom(idx1).name().value())
-            file.write("        atom2          %s\n" % mol.atom(idx2).name().value())
-            file.write("        atom3          %s\n" % mol.atom(idx3).name().value())
-            file.write("        initial_form  ")
-            amber_dihedral_terms_sorted = sorted(
-                amber_dihedral.terms(),
-                key=lambda t: (t.k(), t.periodicity(), t.phase()),
-            )
-            for term in amber_dihedral_terms_sorted:
-                if perturbation_type in [
-                    "discharge_soft",
-                    "vanish_soft",
-                    "flip",
-                    "full",
-                ]:
-                    file.write(
-                        " %5.4f %.1f %7.6f" % (0.0, term.periodicity(), term.phase())
-                    )
-                else:
-                    file.write(
-                        " %5.4f %.1f %7.6f"
-                        % (term.k(), term.periodicity(), term.phase())
-                    )
-
-            file.write("\n")
-            file.write("        final_form    ")
-            for term in amber_dihedral_terms_sorted:
-                if perturbation_type in ["discharge_soft", "vanish_soft"]:
-                    file.write(
-                        " %5.4f %.1f %7.6f" % (0.0, term.periodicity(), term.phase())
-                    )
-                else:
-                    file.write(
-                        " %5.4f %.1f %7.6f"
-                        % (term.k(), term.periodicity(), term.phase())
-                    )
-            file.write("\n")
-
-            # End dihedral record.
-            file.write("    enddihedral\n")
-
-        # Now add records for the shared dihedrals.
-        for idx0, idx1 in sorted(
-            dihedrals_shared_idx.values(),
-            key=lambda idx_pair: sort_dihedrals(dihedrals0, idx_pair[0]),
-        ):
-            # Get the dihedral potentials.
-            dihedral0 = dihedrals0[idx0]
-            dihedral1 = dihedrals1[idx1]
-
-            # Get the AtomIdx for the atoms in the dihedral.
-            idx0 = info.atomIdx(dihedral0.atom0())
-            idx1 = info.atomIdx(dihedral0.atom1())
-            idx2 = info.atomIdx(dihedral0.atom2())
-            idx3 = info.atomIdx(dihedral0.atom3())
-
-            # Check that an atom in the dihedral is perturbed.
-            if _has_pert_atom([idx0, idx1, idx2, idx3], pert_idxs):
-                # Cast the functions as AmberDihedrals.
-                amber_dihedral0 = _SireMM.AmberDihedral(
-                    dihedral0.function(), _SireCAS.Symbol("phi")
-                )
-                amber_dihedral1 = _SireMM.AmberDihedral(
-                    dihedral1.function(), _SireCAS.Symbol("phi")
-                )
-
-                # Whether to zero the barrier height of the initial state dihedral.
-                zero_k = False
-
-                # Whether to force writing the dihedral to the perturbation file.
-                force_write = False
-
-                # Whether any atom in each end state is a dummy.
-                has_dummy_initial = _has_dummy(mol, [idx0, idx1, idx2, idx3])
-                has_dummy_final = _has_dummy(mol, [idx0, idx1, idx2, idx3], True)
-
-                # Whether all atoms in each state are dummies.
-                all_dummy_initial = all(_is_dummy(mol, [idx0, idx1, idx2, idx3]))
-                all_dummy_final = all(_is_dummy(mol, [idx0, idx1, idx2, idx3], True))
-
-                # Dummies are present in both end states, use null potentials.
-                if has_dummy_initial and has_dummy_final:
-                    amber_dihedral0 = _SireMM.AmberDihedral()
-                    amber_dihedral1 = _SireMM.AmberDihedral()
-
-                # Dummies in the initial state.
-                elif has_dummy_initial:
-                    if all_dummy_initial and not zero_dummy_dihedrals:
-                        # Use the potential at lambda = 1 and write to the pert file.
-                        amber_dihedral0 = amber_dihedral1
-                        force_write = True
-                    else:
-                        zero_k = True
-
-                # Dummies in the final state.
-                elif has_dummy_final:
-                    if all_dummy_final and not zero_dummy_dihedrals:
-                        # Use the potential at lambda = 0 and write to the pert file.
-                        amber_dihedral1 = amber_dihedral0
-                        force_write = True
-                    else:
-                        zero_k = True
-
-                # Only write record if the dihedral parameters change.
-                if zero_k or force_write or amber_dihedral0 != amber_dihedral1:
-                    # Initialise a null dihedral.
-                    null_dihedral = _SireMM.AmberDihedral()
-
-                    # Don't write the dihedral record if both potentials are null.
-                    if not (
-                        amber_dihedral0 == null_dihedral
-                        and amber_dihedral1 == null_dihedral
-                    ):
-                        # Start dihedral record.
-                        file.write("    dihedral\n")
-
-                        # Dihedral data.
-                        file.write(
-                            "        atom0          %s\n"
-                            % mol.atom(idx0).name().value()
-                        )
-                        file.write(
-                            "        atom1          %s\n"
-                            % mol.atom(idx1).name().value()
-                        )
-                        file.write(
-                            "        atom2          %s\n"
-                            % mol.atom(idx2).name().value()
-                        )
-                        file.write(
-                            "        atom3          %s\n"
-                            % mol.atom(idx3).name().value()
-                        )
-                        file.write("        initial_form  ")
-
-                        if perturbation_type in ["full", "flip"]:
-                            # Do the full approach.
-                            for term in sorted(
-                                amber_dihedral0.terms(),
-                                key=lambda t: (t.k(), t.periodicity(), t.phase()),
-                            ):
-                                if zero_k and has_dummy_initial:
-                                    k = 0.0
-                                else:
-                                    k = term.k()
-                                file.write(
-                                    " %5.4f %.1f %7.6f"
-                                    % (k, term.periodicity(), term.phase())
-                                )
-                            file.write("\n")
-                            file.write("        final_form    ")
-                            for term in sorted(
-                                amber_dihedral1.terms(),
-                                key=lambda t: (t.k(), t.periodicity(), t.phase()),
-                            ):
-                                if zero_k and has_dummy_final:
-                                    k = 0.0
-                                else:
-                                    k = term.k()
-                                file.write(
-                                    " %5.4f %.1f %7.6f"
-                                    % (k, term.periodicity(), term.phase())
-                                )
-                            file.write("\n")
-
-                        elif perturbation_type in ["discharge_soft", "vanish_soft"]:
-                            # Don't perturb dihedrals, i.e. change k1 to k0.
-                            for term in sorted(
-                                amber_dihedral0.terms(),
-                                key=lambda t: (t.k(), t.periodicity(), t.phase()),
-                            ):
-                                if zero_k and has_dummy_initial:
-                                    k = 0.0
-                                else:
-                                    k = term.k()
-
-                                file.write(
-                                    " %5.4f %.1f %7.6f"
-                                    % (k, term.periodicity(), term.phase())
-                                )
-
-                            file.write("\n")
-                            file.write("        final_form    ")
-
-                            # Looping over amber_dihedral0 instead of amber_dihedral1!
-                            for term in sorted(
-                                amber_dihedral0.terms(),
-                                key=lambda t: (t.k(), t.periodicity(), t.phase()),
-                            ):
-                                if zero_k and has_dummy_initial:
-                                    k = 0.0
-                                else:
-                                    k = term.k()
-
-                                file.write(
-                                    " %5.4f %.1f %7.6f"
-                                    % (k, term.periodicity(), term.phase())
-                                )
-                            file.write("\n")
-
-                        else:
-                            # Dihedrals are already perturbed, i.e. change k0 to k1.
-                            for term in sorted(
-                                amber_dihedral1.terms(),
-                                key=lambda t: (t.k(), t.periodicity(), t.phase()),
-                            ):
-                                # Both checks are for has_dummy_final.
-                                if zero_k and has_dummy_final:
-                                    k = 0.0
-                                else:
-                                    k = term.k()
-                                file.write(
-                                    " %5.4f %.1f %7.6f"
-                                    % (k, term.periodicity(), term.phase())
-                                )
-                            file.write("\n")
-                            file.write("        final_form    ")
-                            for term in sorted(
-                                amber_dihedral1.terms(),
-                                key=lambda t: (t.k(), t.periodicity(), t.phase()),
-                            ):
-                                if zero_k and has_dummy_final:
-                                    k = 0.0
-                                else:
-                                    k = term.k()
-                                file.write(
-                                    " %5.4f %.1f %7.6f"
-                                    % (k, term.periodicity(), term.phase())
-                                )
-                            file.write("\n")
-                        # End dihedral record.
-                        file.write("    enddihedral\n")
-
-        # 5) Impropers.
-
-        # Extract the impropers at lambda = 0 and 1.
-        impropers0 = mol.property("improper0").potentials()
-        impropers1 = mol.property("improper1").potentials()
-
-        # Dictionaries to store the ImproperIDs at lambda = 0 and 1.
-        impropers0_idx = {}
-        impropers1_idx = {}
-
-        # Loop over all impropers at lambda = 0.
-        for idx, improper in enumerate(impropers0):
-            # Get the AtomIdx for the atoms in the improper.
-            idx0 = info.atomIdx(improper.atom0())
-            idx1 = info.atomIdx(improper.atom1())
-            idx2 = info.atomIdx(improper.atom2())
-            idx3 = info.atomIdx(improper.atom3())
-
-            # Create the ImproperID.
-            improper_id = _SireMol.ImproperID(idx0, idx1, idx2, idx3)
-
-            # Add to the list of ids.
-            impropers0_idx[improper_id] = idx
-
-        # Loop over all impropers at lambda = 1.
-        for idx, improper in enumerate(impropers1):
-            # Get the AtomIdx for the atoms in the improper.
-            idx0 = info.atomIdx(improper.atom0())
-            idx1 = info.atomIdx(improper.atom1())
-            idx2 = info.atomIdx(improper.atom2())
-            idx3 = info.atomIdx(improper.atom3())
-
-            # Create the ImproperID.
-            improper_id = _SireMol.ImproperID(idx0, idx1, idx2, idx3)
-
-            # Add to the list of ids.
-            # You cannot mirror an improper!
-            impropers1_idx[improper_id] = idx
-
-        # Now work out the ImproperIDs that are unique at lambda = 0 and 1
-        # as well as those that are shared. Note that the ordering of
-        # impropers is inconsistent between molecular topology formats so
-        # we test all permutations of atom ordering to find matches. This
-        # is achieved using the ImproperID.equivalent() method.
-        impropers0_unique_idx = {}
-        impropers1_unique_idx = {}
-        impropers_shared_idx = {}
-
-        # lambda = 0.
-        for idx0 in impropers0_idx.keys():
-            for idx1 in impropers1_idx.keys():
-                if idx0.equivalent(idx1):
-                    impropers_shared_idx[idx0] = (
-                        impropers0_idx[idx0],
-                        impropers1_idx[idx1],
-                    )
-                    break
-            else:
-                impropers0_unique_idx[idx0] = impropers0_idx[idx0]
-
-        # lambda = 1.
-        for idx1 in impropers1_idx.keys():
-            for idx0 in impropers0_idx.keys():
-                if idx1.equivalent(idx0):
-                    # Don't store duplicates.
-                    if not idx0 in impropers_shared_idx.keys():
-                        impropers_shared_idx[idx1] = (
-                            impropers0_idx[idx0],
-                            impropers1_idx[idx1],
-                        )
-                    break
-            else:
-                impropers1_unique_idx[idx1] = impropers1_idx[idx1]
-
-        # First create records for the impropers that are unique to lambda = 0 and 1.
-
-        # lambda = 0.
-        for idx in sorted(
-            impropers0_unique_idx.values(),
-            key=lambda idx: sort_dihedrals(impropers0, idx),
-        ):
-            # Get the improper potential.
-            improper = impropers0[idx]
-
-            # Get the AtomIdx for the atoms in the improper.
-            idx0 = info.atomIdx(improper.atom0())
-            idx1 = info.atomIdx(improper.atom1())
-            idx2 = info.atomIdx(improper.atom2())
-            idx3 = info.atomIdx(improper.atom3())
-
-            # Cast the function as an AmberDihedral.
-            amber_dihedral = _SireMM.AmberDihedral(
-                improper.function(), _SireCAS.Symbol("phi")
-            )
-
-            # Start improper record.
-            file.write("    improper\n")
-
-            # Dihedral data.
-            file.write("        atom0          %s\n" % mol.atom(idx0).name().value())
-            file.write("        atom1          %s\n" % mol.atom(idx1).name().value())
-            file.write("        atom2          %s\n" % mol.atom(idx2).name().value())
-            file.write("        atom3          %s\n" % mol.atom(idx3).name().value())
-            file.write("        initial_form  ")
-            amber_dihedral_terms_sorted = sorted(
-                amber_dihedral.terms(),
-                key=lambda t: (t.k(), t.periodicity(), t.phase()),
-            )
-            for term in amber_dihedral_terms_sorted:
-                if perturbation_type in [
-                    "discharge_soft",
-                    "vanish_soft",
-                    "flip",
-                    "full",
-                ]:
-                    file.write(
-                        " %5.4f %.1f %7.6f"
-                        % (term.k(), term.periodicity(), term.phase())
-                    )
-                else:
-                    file.write(
-                        " %5.4f %.1f %7.6f" % (0.0, term.periodicity(), term.phase())
-                    )
-
-            file.write("\n")
-            file.write("        final_form    ")
-            for term in amber_dihedral_terms_sorted:
-                if perturbation_type in ["discharge_soft", "vanish_soft"]:
-                    file.write(
-                        " %5.4f %.1f %7.6f"
-                        % (term.k(), term.periodicity(), term.phase())
-                    )
-                else:
-                    file.write(
-                        " %5.4f %.1f %7.6f" % (0.0, term.periodicity(), term.phase())
-                    )
-            file.write("\n")
-
-            # End improper record.
-            file.write("    endimproper\n")
-
-        # lambda = 1.
-        for idx in sorted(
-            impropers1_unique_idx.values(),
-            key=lambda idx: sort_dihedrals(impropers1, idx),
-        ):
-            # Get the improper potential.
-            improper = impropers1[idx]
-
-            # Get the AtomIdx for the atoms in the dihedral.
-            idx0 = info.atomIdx(improper.atom0())
-            idx1 = info.atomIdx(improper.atom1())
-            idx2 = info.atomIdx(improper.atom2())
-            idx3 = info.atomIdx(improper.atom3())
-
-            # Cast the function as an AmberDihedral.
-            amber_dihedral = _SireMM.AmberDihedral(
-                improper.function(), _SireCAS.Symbol("phi")
-            )
-
-            # Start improper record.
-            file.write("    improper\n")
-
-            # Improper data.
-            file.write("        atom0          %s\n" % mol.atom(idx0).name().value())
-            file.write("        atom1          %s\n" % mol.atom(idx1).name().value())
-            file.write("        atom2          %s\n" % mol.atom(idx2).name().value())
-            file.write("        atom3          %s\n" % mol.atom(idx3).name().value())
-            file.write("        initial_form  ")
-            amber_dihedral_terms_sorted = sorted(
-                amber_dihedral.terms(),
-                key=lambda t: (t.k(), t.periodicity(), t.phase()),
-            )
-            for term in amber_dihedral_terms_sorted:
-                if perturbation_type in [
-                    "discharge_soft",
-                    "vanish_soft",
-                    "flip",
-                    "full",
-                ]:
-                    file.write(
-                        " %5.4f %.1f %7.6f" % (0.0, term.periodicity(), term.phase())
-                    )
-                else:
-                    file.write(
-                        " %5.4f %.1f %7.6f"
-                        % (term.k(), term.periodicity(), term.phase())
-                    )
-
-            file.write("\n")
-            file.write("        final_form    ")
-            for term in amber_dihedral_terms_sorted:
-                if perturbation_type in ["discharge_soft", "vanish_soft"]:
-                    file.write(
-                        " %5.4f %.1f %7.6f" % (0.0, term.periodicity(), term.phase())
-                    )
-                else:
-                    file.write(
-                        " %5.4f %.1f %7.6f"
-                        % (term.k(), term.periodicity(), term.phase())
-                    )
-            file.write("\n")
-
-            # End improper record.
-            file.write("    endimproper\n")
-
-        # Now add records for the shared impropers.
-        for idx0, idx1 in sorted(
-            impropers_shared_idx.values(),
-            key=lambda idx_pair: sort_dihedrals(impropers0, idx_pair[0]),
-        ):
-            # Get the improper potentials.
-            improper0 = impropers0[idx0]
-            improper1 = impropers1[idx1]
-
-            # Get the AtomIdx for the atoms in the improper.
-            idx0 = info.atomIdx(improper0.atom0())
-            idx1 = info.atomIdx(improper0.atom1())
-            idx2 = info.atomIdx(improper0.atom2())
-            idx3 = info.atomIdx(improper0.atom3())
-
-            # Check that an atom in the improper is perturbed.
-            if _has_pert_atom([idx0, idx1, idx2, idx3], pert_idxs):
-                # Cast the functions as AmberDihedrals.
-                amber_dihedral0 = _SireMM.AmberDihedral(
-                    improper0.function(), _SireCAS.Symbol("phi")
-                )
-                amber_dihedral1 = _SireMM.AmberDihedral(
-                    improper1.function(), _SireCAS.Symbol("phi")
-                )
-
-                # Whether to zero the barrier height of the initial/final improper.
-                zero_k = False
-
-                # Whether to force writing the improper to the perturbation file.
-                force_write = False
-
-                # Whether any atom in each end state is a dummy.
-                has_dummy_initial = _has_dummy(mol, [idx0, idx1, idx2, idx3])
-                has_dummy_final = _has_dummy(mol, [idx0, idx1, idx2, idx3], True)
-
-                # Whether all atoms in each state are dummies.
-                all_dummy_initial = all(_is_dummy(mol, [idx0, idx1, idx2, idx3]))
-                all_dummy_final = all(_is_dummy(mol, [idx0, idx1, idx2, idx3], True))
-
-                # Dummies are present in both end states, use null potentials.
-                if has_dummy_initial and has_dummy_final:
-                    amber_dihedral0 = _SireMM.AmberDihedral()
-                    amber_dihedral1 = _SireMM.AmberDihedral()
-
-                # Dummies in the initial state.
-                elif has_dummy_initial:
-                    if all_dummy_initial and not zero_dummy_impropers:
-                        # Use the potential at lambda = 1 and write to the pert file.
-                        amber_dihedral0 = amber_dihedral1
-                        force_write = True
->>>>>>> d8ac3cdd
                     else:
                         file.write(" %5.4f %.1f %7.6f" % (0.0, term.periodicity(), term.phase()))
 
@@ -3585,7 +2345,6 @@
                         "vanish_soft"]:
                         file.write(" %5.4f %.1f %7.6f" % (term.k(), term.periodicity(), term.phase()))
                     else:
-<<<<<<< HEAD
                         file.write(" %5.4f %.1f %7.6f" % (0.0, term.periodicity(), term.phase()))
                 file.write("\n")
 
@@ -3609,105 +2368,6 @@
 
                 # Start improper record.
                 file.write("    improper\n")
-=======
-                        zero_k = True
-
-                # Only write record if the improper parameters change.
-                if zero_k or force_write or amber_dihedral0 != amber_dihedral1:
-                    # Initialise a null dihedral.
-                    null_dihedral = _SireMM.AmberDihedral()
-
-                    # Don't write the improper record if both potentials are null.
-                    if not (
-                        amber_dihedral0 == null_dihedral
-                        and amber_dihedral1 == null_dihedral
-                    ):
-                        # Start improper record.
-                        file.write("    improper\n")
-
-                        # Improper data.
-                        file.write(
-                            "        atom0          %s\n"
-                            % mol.atom(idx0).name().value()
-                        )
-                        file.write(
-                            "        atom1          %s\n"
-                            % mol.atom(idx1).name().value()
-                        )
-                        file.write(
-                            "        atom2          %s\n"
-                            % mol.atom(idx2).name().value()
-                        )
-                        file.write(
-                            "        atom3          %s\n"
-                            % mol.atom(idx3).name().value()
-                        )
-                        file.write("        initial_form  ")
-
-                        if perturbation_type in ["full", "flip"]:
-                            # Do the full approach.
-                            for term in sorted(
-                                amber_dihedral0.terms(),
-                                key=lambda t: (t.k(), t.periodicity(), t.phase()),
-                            ):
-                                if zero_k and has_dummy_initial:
-                                    k = 0.0
-                                else:
-                                    k = term.k()
-                                file.write(
-                                    " %5.4f %.1f %7.6f"
-                                    % (k, term.periodicity(), term.phase())
-                                )
-                            file.write("\n")
-                            file.write("        final_form    ")
-                            for term in sorted(
-                                amber_dihedral1.terms(),
-                                key=lambda t: (t.k(), t.periodicity(), t.phase()),
-                            ):
-                                if zero_k and has_dummy_final:
-                                    k = 0.0
-                                else:
-                                    k = term.k()
-                                file.write(
-                                    " %5.4f %.1f %7.6f"
-                                    % (k, term.periodicity(), term.phase())
-                                )
-                            file.write("\n")
-
-                        elif perturbation_type in ["discharge_soft", "vanish_soft"]:
-                            # Don't perturb dihedrals, i.e. change k1 to k0.
-                            for term in sorted(
-                                amber_dihedral0.terms(),
-                                key=lambda t: (t.k(), t.periodicity(), t.phase()),
-                            ):
-                                if zero_k and has_dummy_initial:
-                                    k = 0.0
-                                else:
-                                    k = term.k()
-
-                                file.write(
-                                    " %5.4f %.1f %7.6f"
-                                    % (k, term.periodicity(), term.phase())
-                                )
-
-                            file.write("\n")
-                            file.write("        final_form    ")
-                            # looping over amber_dihedral0 instead of amber_dihedral1!
-                            for term in sorted(
-                                amber_dihedral0.terms(),
-                                key=lambda t: (t.k(), t.periodicity(), t.phase()),
-                            ):
-                                if zero_k and has_dummy_initial:
-                                    k = 0.0
-                                else:
-                                    k = term.k()
-
-                                file.write(
-                                    " %5.4f %.1f %7.6f"
-                                    % (k, term.periodicity(), term.phase())
-                                )
-                            file.write("\n")
->>>>>>> d8ac3cdd
 
                 # Improper data.
                 file.write("        atom0          %s\n" % mol.atom(idx0).name().value())
@@ -3796,7 +2456,6 @@
                             amber_dihedral1 = amber_dihedral0
                             force_write = True
                         else:
-<<<<<<< HEAD
                             zero_k = True
 
                     # Only write record if the improper parameters change.
@@ -3888,43 +2547,6 @@
 
             # End molecule record.
             file.write("endmolecule\n")
-=======
-                            # Dihedrals are already perturbed, i.e. change k0 to k1.
-                            for term in sorted(
-                                amber_dihedral1.terms(),
-                                key=lambda t: (t.k(), t.periodicity(), t.phase()),
-                            ):
-                                # Both checks are for has_dummy_final.
-                                if zero_k and has_dummy_final:
-                                    k = 0.0
-                                else:
-                                    k = term.k()
-                                file.write(
-                                    " %5.4f %.1f %7.6f"
-                                    % (k, term.periodicity(), term.phase())
-                                )
-                            file.write("\n")
-                            file.write("        final_form    ")
-                            for term in sorted(
-                                amber_dihedral1.terms(),
-                                key=lambda t: (t.k(), t.periodicity(), t.phase()),
-                            ):
-                                if zero_k and has_dummy_final:
-                                    k = 0.0
-                                else:
-                                    k = term.k()
-                                file.write(
-                                    " %5.4f %.1f %7.6f"
-                                    % (k, term.periodicity(), term.phase())
-                                )
-                            file.write("\n")
-
-                        # End improper record.
-                        file.write("    endimproper\n")
-
-        # End molecule record.
-        file.write("endmolecule\n")
->>>>>>> d8ac3cdd
 
     # Finally, convert the molecule to the lambda = 0 state.
 
