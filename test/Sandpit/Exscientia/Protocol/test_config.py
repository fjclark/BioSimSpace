--- conflicted
+++ resolved
@@ -11,15 +11,12 @@
     FreeEnergyEquilibration,
     FreeEnergy,
 )
-<<<<<<< HEAD
 from BioSimSpace.Sandpit.Exscientia.Align._decouple import decouple
 from BioSimSpace.Sandpit.Exscientia.Units.Length import angstrom
 from BioSimSpace.Sandpit.Exscientia.Units.Angle import radian, degree
 from BioSimSpace.Sandpit.Exscientia.Units.Energy import kcal_per_mol
 from BioSimSpace.Sandpit.Exscientia.Units.Temperature import kelvin
 from BioSimSpace.Sandpit.Exscientia.FreeEnergy import Restraint
-=======
->>>>>>> 0a9d1665
 from BioSimSpace.Sandpit.Exscientia._Utils import _try_import, _have_imported
 
 # Make sure GROMACS is installed.
@@ -294,7 +291,6 @@
             assert "sc-alpha = 0.5" in mdp_text
 
 
-<<<<<<< HEAD
 class TestSomdABFE():
     @staticmethod
     @pytest.fixture(scope='class')
@@ -478,7 +474,6 @@
                     "final_charge   0.00000"]
             for line in lines:
                 assert line in pert_text
-=======
 class TestAmberASFE:
     @staticmethod
     @pytest.fixture(scope="class")
@@ -500,5 +495,4 @@
             "timask2": '""',
         }
         for key in expected_res:
-            assert expected_res[key] == res[key]
->>>>>>> 0a9d1665
+            assert expected_res[key] == res[key]